--- conflicted
+++ resolved
@@ -42,10 +42,7 @@
 use Google\Web_Stories\REST_API\Stories_Users_Controller;
 use Google\Web_Stories\Shortcode\Embed_Shortcode;
 use Google\Web_Stories\Block\Latest_Stories_Block;
-<<<<<<< HEAD
-=======
 use Google\Web_Stories\Block\Selected_Stories_Block;
->>>>>>> 26af6b7f
 use WP_Post;
 
 /**
@@ -109,8 +106,6 @@
 	public $latest_stories_block;
 
 	/**
-<<<<<<< HEAD
-=======
 	 * Latest Stories Block.
 	 *
 	 * @var Selected_Stories_Block
@@ -118,7 +113,6 @@
 	public $selected_stories_block;
 
 	/**
->>>>>>> 26af6b7f
 	 * Embed shortcode
 	 *
 	 * @var Embed_Shortcode
@@ -222,12 +216,6 @@
 		add_action( 'init', [ $this->embed_base, 'init' ], 9 );
 
 		// Gutenberg Blocks.
-<<<<<<< HEAD
-		$this->embed_block          = new Embed_Block();
-		$this->latest_stories_block = new Latest_Stories_Block();
-		add_action( 'init', [ $this->embed_block, 'init' ] );
-		add_action( 'init', [ $this->latest_stories_block, 'init' ] );
-=======
 		$this->embed_block            = new Embed_Block();
 		$this->latest_stories_block   = new Latest_Stories_Block();
 		$this->selected_stories_block = new Selected_Stories_Block();
@@ -240,7 +228,6 @@
 		add_action( 'init', [ $this->customizer, 'init' ] );
 		$this->latest_stories = new Latest_Stories();
 		add_action( 'init', [ $this->latest_stories, 'init' ] );
->>>>>>> 26af6b7f
 
 		// Embed shortcode.
 		$this->embed_shortcode = new Embed_Shortcode();
