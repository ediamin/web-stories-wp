--- conflicted
+++ resolved
@@ -350,7 +350,6 @@
 				'group'       => 'editor',
 			],
 			/**
-<<<<<<< HEAD
 			 * Description: Flag status check.
 			 * Author: @spacedmonkey
 			 * Issue: #4918
@@ -361,7 +360,8 @@
 				'label'       => __( 'Status Check', 'web-stories' ),
 				'description' => __( 'Enable status check in editor.', 'web-stories' ),
 				'group'       => 'editor',
-=======
+      ],    
+			/**
 			 * Author: @swissspidy
 			 * Issue: #4805
 			 * Creation date: 2020-10-28
@@ -372,7 +372,6 @@
 				'label'       => __( 'WAF Compatibility', 'web-stories' ),
 				'description' => __( 'Encode story markup in the REST API to prevent conflicts with Web Application Firewalls (WAFs).', 'web-stories' ),
 				'group'       => 'general',
->>>>>>> 12ce5d11
 			],
 		];
 	}
