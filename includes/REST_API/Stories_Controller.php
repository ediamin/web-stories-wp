--- conflicted
+++ resolved
@@ -41,12 +41,9 @@
  */
 class Stories_Controller extends WP_REST_Posts_Controller {
 
-<<<<<<< HEAD
 	const COLOR_PRESETS_OPTION = 'web_stories_color_presets';
 
-=======
 	const PUBLISHER_LOGOS_OPTION = 'web_stories_publisher_logos';
->>>>>>> 747a5ccf
 	/**
 	 * Prepares a single story for create or update. Add post_content_filtered field to save/insert.
 	 *
@@ -141,12 +138,6 @@
 	public function update_item( $request ) {
 		$response = parent::update_item( $request );
 		if ( ! is_wp_error( $response ) ) {
-<<<<<<< HEAD
-			// If color presets are set.
-			$color_presets = $request->get_param( 'color_presets' );
-			if ( is_array( $color_presets ) ) {
-				update_option( self::COLOR_PRESETS_OPTION, $color_presets );
-=======
 			// If publisher logo is set, let's assign that.
 			$publisher_logo_id = $request->get_param( 'publisher_logo' );
 			if ( $publisher_logo_id ) {
@@ -154,7 +145,12 @@
 				$publisher_logo_settings           = get_option( self::PUBLISHER_LOGOS_OPTION, [] );
 				$publisher_logo_settings['active'] = $publisher_logo_id;
 				update_option( self::PUBLISHER_LOGOS_OPTION, $publisher_logo_settings, false );
->>>>>>> 747a5ccf
+			}
+
+			// If color presets are set.
+			$color_presets = $request->get_param( 'color_presets' );
+			if ( is_array( $color_presets ) ) {
+				update_option( self::COLOR_PRESETS_OPTION, $color_presets );
 			}
 		}
 		return rest_ensure_response( $response );
