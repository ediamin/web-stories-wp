/**
 * WordPress dependencies
 */
import { useEffect } from '@wordpress/element';

/**
 * Internal dependencies
 */
import { useAPI, useHistory } from '../../';
import { createPage } from '../../../elements';

// When ID is set, load story from API.
function useLoadStory( {
	storyId,
	pages,
	setTitle,
	setPages,
	setPostStatus,
	setPostAuthor,
	setSlug,
	setLink,
	setCurrentPageIndex,
	clearSelection,
} ) {
	const { actions: { getStoryById } } = useAPI();
	const { actions: { clearHistory } } = useHistory();
	useEffect( () => {
		if ( storyId && pages.length === 0 ) {
			getStoryById( storyId ).then( ( post ) => {
				const { title: { raw: title }, status, author, slug, link } = post;
<<<<<<< HEAD
				let { meta: { amp_pages: newPages } } = post;
=======
				let { story_data: newPages } = post;
>>>>>>> d9766ed3

				// First clear history completely
				clearHistory();

				setTitle( title );
				setPostStatus( status );
				setPostAuthor( author );
				setSlug( slug );
				setLink( link );

				// If story is empty, create empty page and add to story:
				if ( newPages.length === 0 ) {
					newPages = [ createPage( { index: 0 } ) ];
				}

				setPages( newPages );
				// Mark first page as current
				// TODO read "current page" from deeplink if present?
				setCurrentPageIndex( 0 );

				// TODO potentially also read selected elements from deeplink?
				clearSelection();
			} );
		}
	}, [ storyId, pages, getStoryById, clearHistory, setTitle, setPages, setCurrentPageIndex, clearSelection, setPostStatus, setPostAuthor, setSlug, setLink ] );
}

export default useLoadStory;<|MERGE_RESOLUTION|>--- conflicted
+++ resolved
@@ -28,11 +28,7 @@
 		if ( storyId && pages.length === 0 ) {
 			getStoryById( storyId ).then( ( post ) => {
 				const { title: { raw: title }, status, author, slug, link } = post;
-<<<<<<< HEAD
-				let { meta: { amp_pages: newPages } } = post;
-=======
 				let { story_data: newPages } = post;
->>>>>>> d9766ed3
 
 				// First clear history completely
 				clearHistory();
