/*
 * Copyright 2020 Google LLC
 *
 * Licensed under the Apache License, Version 2.0 (the "License");
 * you may not use this file except in compliance with the License.
 * You may obtain a copy of the License at
 *
 *     https://www.apache.org/licenses/LICENSE-2.0
 *
 * Unless required by applicable law or agreed to in writing, software
 * distributed under the License is distributed on an "AS IS" BASIS,
 * WITHOUT WARRANTIES OR CONDITIONS OF ANY KIND, either express or implied.
 * See the License for the specific language governing permissions and
 * limitations under the License.
 */

/**
 * Internal dependencies
 */
import createResource from './createResource';

/**
 * Generates a resource object from a WordPress media picker object.
 *
 * @param {Object} mediaPickerEl WP Media Picker object.
 * @return {import('./createResource').Resource} Resource object.
 */
const getResourceFromMediaPicker = (mediaPickerEl) => {
  const {
    src,
    url,
    mime: mimeType,
    width,
    title,
    alt,
    description,
    height,
    id,
    featured_media: posterId,
<<<<<<< HEAD
    featured_media_src: {
      src: poster,
      width: posterWidth,
      height: posterHeight,
      generated: posterGenerated,
    },
=======
    featured_media_src: poster,
    fileLength: lengthFormatted,
>>>>>>> 00eeb05a
    sizes,
  } = mediaPickerEl;
  return createResource({
    mimeType,
    src: url || src,
    width,
    height,
    poster,
    posterWidth,
    posterHeight,
    posterGenerated,
    posterId,
    id,
    lengthFormatted,
    alt: alt || description || title,
    title,
    sizes,
    local: false,
  });
};

export default getResourceFromMediaPicker;<|MERGE_RESOLUTION|>--- conflicted
+++ resolved
@@ -37,17 +37,13 @@
     height,
     id,
     featured_media: posterId,
-<<<<<<< HEAD
     featured_media_src: {
       src: poster,
       width: posterWidth,
       height: posterHeight,
       generated: posterGenerated,
     },
-=======
-    featured_media_src: poster,
     fileLength: lengthFormatted,
->>>>>>> 00eeb05a
     sizes,
   } = mediaPickerEl;
   return createResource({
