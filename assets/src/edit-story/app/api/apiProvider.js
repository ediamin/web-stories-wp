/**
 * External dependencies
 */
import PropTypes from 'prop-types';

/**
 * WordPress dependencies
 */
import { useCallback } from '@wordpress/element';
import apiFetch from '@wordpress/api-fetch';
import { addQueryArgs } from '@wordpress/url';

/**
 * Internal dependencies
 */
import { useConfig } from '../';
import Context from './context';

function APIProvider( { children } ) {
	const { api: { stories, media } } = useConfig();

	const getStoryById = useCallback(
		( storyId ) => apiFetch( { path: `${ stories }/${ storyId }?context=edit` } ),
		[ stories ],
	);

	const getMedia = useCallback(
<<<<<<< HEAD
		( { perPage, mediaType } ) => {
			let apiPath = media;
			if ( perPage ) {
				apiPath = addQueryArgs( apiPath, { per_page: perPage } );
			}
=======
		( { mediaType } ) => {
			let apiPath = media;
			const perPage = 100;
			apiPath = addQueryArgs( apiPath, { per_page: perPage } );

>>>>>>> 20eb9317
			if ( mediaType ) {
				apiPath = addQueryArgs( apiPath, { media_type: mediaType } );
			}

			return apiFetch( { path: apiPath } ).then( ( data ) => data.map( ( { guid: { rendered: src } } ) => ( { src } ) ) );
		},	[ media ],
	);

	const state = {
		actions: {
			getStoryById,
			getMedia,
		},
	};

	return (
		<Context.Provider value={ state }>
			{ children }
		</Context.Provider>
	);
}

APIProvider.propTypes = {
	children: PropTypes.oneOfType( [
		PropTypes.arrayOf( PropTypes.node ),
		PropTypes.node,
	] ).isRequired,
};

export default APIProvider;<|MERGE_RESOLUTION|>--- conflicted
+++ resolved
@@ -25,19 +25,11 @@
 	);
 
 	const getMedia = useCallback(
-<<<<<<< HEAD
-		( { perPage, mediaType } ) => {
-			let apiPath = media;
-			if ( perPage ) {
-				apiPath = addQueryArgs( apiPath, { per_page: perPage } );
-			}
-=======
 		( { mediaType } ) => {
 			let apiPath = media;
 			const perPage = 100;
 			apiPath = addQueryArgs( apiPath, { per_page: perPage } );
 
->>>>>>> 20eb9317
 			if ( mediaType ) {
 				apiPath = addQueryArgs( apiPath, { media_type: mediaType } );
 			}
