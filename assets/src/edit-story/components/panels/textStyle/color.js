/*
 * Copyright 2020 Google LLC
 *
 * Licensed under the Apache License, Version 2.0 (the "License");
 * you may not use this file except in compliance with the License.
 * You may obtain a copy of the License at
 *
 *     https://www.apache.org/licenses/LICENSE-2.0
 *
 * Unless required by applicable law or agreed to in writing, software
 * distributed under the License is distributed on an "AS IS" BASIS,
 * WITHOUT WARRANTIES OR CONDITIONS OF ANY KIND, either express or implied.
 * See the License for the specific language governing permissions and
 * limitations under the License.
 */

/**
 * External dependencies
 */
import PropTypes from 'prop-types';
<<<<<<< HEAD
import styled from 'styled-components';
import { useCallback, useEffect, useState } from 'react';
=======
>>>>>>> 23d11885

/**
 * WordPress dependencies
 */
import { __ } from '@wordpress/i18n';

/**
 * Internal dependencies
 */
<<<<<<< HEAD
import { Color, Label, Row, ToggleButton } from '../../form';
import getCommonValue from '../utils/getCommonValue';
import { ReactComponent as FillIcon } from '../../../icons/fill_icon.svg';
import { ReactComponent as HighlightIcon } from '../../../icons/highlight_icon.svg';

const Space = styled.div`
  flex: ${({ flex }) => flex};
`;

function ColorControls({ selectedElements, onSetProperties }) {
  const color = getCommonValue(selectedElements, 'color');
  const backgroundColor = getCommonValue(selectedElements, 'backgroundColor');
  const backgroundType = getCommonValue(selectedElements, 'backgroundType');

  const [state, setState] = useState({
    backgroundType,
    backgroundColor,
    color,
  });
  useEffect(() => {
    setState({
      backgroundType,
      backgroundColor,
      color,
    });
  }, [color, backgroundColor, backgroundType]);

  const updateProperties = useCallback(() => {
    onSetProperties(state);
  }, [onSetProperties, state]);

  useEffect(() => {
    updateProperties();
  }, [
    state.backgroundType,
    state.backgroundColor,
    state.color,
    updateProperties,
  ]);
=======
import { Color, Label, Row } from '../../form';
import { useCommonColorValue } from '../utils';

function ColorControls({ selectedElements, pushUpdate }) {
  const color = useCommonColorValue(selectedElements, 'color');
  const backgroundColor = useCommonColorValue(
    selectedElements,
    'backgroundColor'
  );
>>>>>>> 23d11885

  return (
    <>
      <Row>
        <Label>{__('Text', 'web-stories')}</Label>
        <Color
          data-testid="text.color"
          value={color}
          onChange={(value) => pushUpdate({ color: value }, true)}
        />
      </Row>
      <Row>
        <Label>{__('Textbox', 'web-stories')}</Label>
        <Color
          data-testid="text.backgroundColor"
          hasGradient
          value={backgroundColor}
          onChange={(value) => pushUpdate({ backgroundColor: value }, true)}
          label={__('Background color', 'web-stories')}
        />
      </Row>
      {backgroundColor && (
        <Row>
          <Space flex="1" />
          <ToggleButton
            icon={<FillIcon width={32} height={32} />}
            value={state.backgroundType === 'fill'}
            isMultiple={false}
            label={__('Fill', 'web-stories')}
            onChange={(value) =>
              setState({ ...state, backgroundType: value ? 'fill' : '' })
            }
          />
          <Space flex="0 0 10px" />
          <ToggleButton
            icon={<HighlightIcon width={32} height={32} />}
            label={__('Highlight', 'web-stories')}
            value={state.backgroundType === 'highlight'}
            isMultiple={false}
            onChange={(value) =>
              setState({ ...state, backgroundType: value ? 'highlight' : '' })
            }
          />
          <Space flex="2" />
        </Row>
      )}
    </>
  );
}

ColorControls.propTypes = {
  selectedElements: PropTypes.array.isRequired,
  pushUpdate: PropTypes.func.isRequired,
};

export default ColorControls;<|MERGE_RESOLUTION|>--- conflicted
+++ resolved
@@ -18,11 +18,7 @@
  * External dependencies
  */
 import PropTypes from 'prop-types';
-<<<<<<< HEAD
 import styled from 'styled-components';
-import { useCallback, useEffect, useState } from 'react';
-=======
->>>>>>> 23d11885
 
 /**
  * WordPress dependencies
@@ -32,9 +28,8 @@
 /**
  * Internal dependencies
  */
-<<<<<<< HEAD
 import { Color, Label, Row, ToggleButton } from '../../form';
-import getCommonValue from '../utils/getCommonValue';
+import { useCommonColorValue } from '../utils';
 import { ReactComponent as FillIcon } from '../../../icons/fill_icon.svg';
 import { ReactComponent as HighlightIcon } from '../../../icons/highlight_icon.svg';
 
@@ -42,47 +37,16 @@
   flex: ${({ flex }) => flex};
 `;
 
-function ColorControls({ selectedElements, onSetProperties }) {
-  const color = getCommonValue(selectedElements, 'color');
-  const backgroundColor = getCommonValue(selectedElements, 'backgroundColor');
-  const backgroundType = getCommonValue(selectedElements, 'backgroundType');
-
-  const [state, setState] = useState({
-    backgroundType,
-    backgroundColor,
-    color,
-  });
-  useEffect(() => {
-    setState({
-      backgroundType,
-      backgroundColor,
-      color,
-    });
-  }, [color, backgroundColor, backgroundType]);
-
-  const updateProperties = useCallback(() => {
-    onSetProperties(state);
-  }, [onSetProperties, state]);
-
-  useEffect(() => {
-    updateProperties();
-  }, [
-    state.backgroundType,
-    state.backgroundColor,
-    state.color,
-    updateProperties,
-  ]);
-=======
-import { Color, Label, Row } from '../../form';
-import { useCommonColorValue } from '../utils';
-
 function ColorControls({ selectedElements, pushUpdate }) {
   const color = useCommonColorValue(selectedElements, 'color');
   const backgroundColor = useCommonColorValue(
     selectedElements,
     'backgroundColor'
   );
->>>>>>> 23d11885
+  const backgroundType = useCommonColorValue(
+    selectedElements,
+    'backgroundType'
+  );
 
   return (
     <>
@@ -109,21 +73,21 @@
           <Space flex="1" />
           <ToggleButton
             icon={<FillIcon width={32} height={32} />}
-            value={state.backgroundType === 'fill'}
+            value={backgroundType === 'fill'}
             isMultiple={false}
             label={__('Fill', 'web-stories')}
             onChange={(value) =>
-              setState({ ...state, backgroundType: value ? 'fill' : '' })
+              pushUpdate({ backgroundType: value ? 'fill' : '' }, true)
             }
           />
           <Space flex="0 0 10px" />
           <ToggleButton
             icon={<HighlightIcon width={32} height={32} />}
             label={__('Highlight', 'web-stories')}
-            value={state.backgroundType === 'highlight'}
+            value={backgroundType === 'highlight'}
             isMultiple={false}
             onChange={(value) =>
-              setState({ ...state, backgroundType: value ? 'highlight' : '' })
+              pushUpdate({ backgroundType: value ? 'highlight' : '' }, true)
             }
           />
           <Space flex="2" />
