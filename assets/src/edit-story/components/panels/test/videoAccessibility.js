--- conflicted
+++ resolved
@@ -35,19 +35,8 @@
 
 describe('Panels/VideoAccessibility', () => {
   const defaultElement = {
-<<<<<<< HEAD
-    resource: {
-      posterId: 0,
-      title: '',
-      poster: '',
-      alt: '',
-      trackId: 0,
-      track: '',
-    },
-=======
     type: 'video',
     resource: { posterId: 0, title: '', poster: '', alt: '' },
->>>>>>> ef2ab601
   };
   function renderVideoAccessibility(...args) {
     return renderPanel(VideoAccessibility, ...args);
