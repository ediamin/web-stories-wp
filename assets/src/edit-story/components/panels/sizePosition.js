--- conflicted
+++ resolved
@@ -93,17 +93,11 @@
   const lockAspectRatio =
     rawLockAspectRatio === MULTIPLE_VALUE ? true : rawLockAspectRatio;
 
-<<<<<<< HEAD
-  const { setBackgroundElement } = useStory((state) => ({
-    setBackgroundElement: state.actions.setBackgroundElement,
+  const { currentPage, combineElements } = useStory((state) => ({
+    currentPage: state.state.currentPage,
+    combineElements: state.actions.combineElements,
   }));
-=======
-  const {
-    state: { currentPage },
-    actions: { combineElements },
-  } = useStory();
   const currentBackgroundId = currentPage?.elements[0].id;
->>>>>>> 3fd246ba
 
   const isSingleElement = selectedElements.length === 1;
   const { isMedia } = getDefinitionForType(selectedElements[0].type);
