--- conflicted
+++ resolved
@@ -17,11 +17,7 @@
 /**
  * External dependencies
  */
-<<<<<<< HEAD
-import { useCallback, useEffect, useRef, useState } from 'react';
-=======
 import { useEffect, useRef, useState, useMemo } from 'react';
->>>>>>> 7dfd3c49
 import styled from 'styled-components';
 import { v4 as uuidv4 } from 'uuid';
 
@@ -72,14 +68,6 @@
   const [selectedCat, setSelectedCat] = useState(null);
   const ref = useRef();
 
-<<<<<<< HEAD
-  const getFilteredTextSets = useCallback(() => {
-    if (selectedCat && textSets[selectedCat]) {
-      return textSets[selectedCat];
-    }
-    return Object.values(textSets).flat();
-  }, [selectedCat, textSets]);
-=======
   const allTextSets = useMemo(() => Object.values(textSets).flat(), [textSets]);
   const filteredTextSets = useMemo(
     () => (selectedCat ? textSets[selectedCat] : allTextSets),
@@ -93,7 +81,6 @@
       })),
     [textSets]
   );
->>>>>>> 7dfd3c49
 
   useEffect(() => {
     getTextSets().then(setTextSets);
@@ -107,14 +94,7 @@
     <Section id={sectionId} title={title}>
       <CategoryWrapper>
         <PillGroup
-<<<<<<< HEAD
-          items={Object.keys(textSets).map((cat) => ({
-            id: cat,
-            label: CATEGORIES[cat] ? CATEGORIES[cat] : cat,
-          }))}
-=======
           items={categories}
->>>>>>> 7dfd3c49
           selectedItemId={selectedCat}
           selectItem={setSelectedCat}
           deselectItem={() => setSelectedCat(null)}
@@ -127,11 +107,7 @@
             height: TEXT_SET_SIZE / PAGE_RATIO,
           }}
         >
-<<<<<<< HEAD
-          {getFilteredTextSets().map(
-=======
           {filteredTextSets.map(
->>>>>>> 7dfd3c49
             (elements, index) =>
               elements.length > 0 && <TextSet key={index} elements={elements} />
           )}
