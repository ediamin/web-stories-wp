/*
 * Copyright 2020 Google LLC
 *
 * Licensed under the Apache License, Version 2.0 (the "License");
 * you may not use this file except in compliance with the License.
 * You may obtain a copy of the License at
 *
 *     https://www.apache.org/licenses/LICENSE-2.0
 *
 * Unless required by applicable law or agreed to in writing, software
 * distributed under the License is distributed on an "AS IS" BASIS,
 * WITHOUT WARRANTIES OR CONDITIONS OF ANY KIND, either express or implied.
 * See the License for the specific language governing permissions and
 * limitations under the License.
 */
/**
 * External dependencies
 */
import styled from 'styled-components';
import { rgba } from 'polished';
/**
 * Internal dependencies
 */
import { Pane } from '../../shared';

export const PaneInner = styled.div`
  height: 100%;
  display: flex;
  flex-direction: column;
`;
export const PaneHeader = styled.div`
  padding-top: 24px;
  flex: 0 1 auto;
`;

export const MediaGalleryContainer = styled.div`
<<<<<<< HEAD
=======
  grid-area: infinitescroll;
>>>>>>> e10dd239
  overflow: auto;
  padding: 0 24px;
  margin-top: 1em;
  position: relative;
  width: 100%;
  flex: 0 1 auto;
`;

// 312px is the width of the gallery minus the 24px paddings.
// We add a -4px l/r margin because the react-photo-gallery adds 4px margins
// around images.
// Width is thus 312-(-4)*2=320
export const MediaGalleryInnerContainer = styled.div`
  width: 320px;
  margin: 0 -4px;
`;

export const MediaGalleryLoadingPill = styled.div`
  position: absolute;
  bottom: 20px;
  left: 60px;
  right: 60px;
  width: 240px;
  text-align: center;
  padding: 8px 80px;
  background-color: ${({ theme }) => rgba(theme.colors.bg.black, 0.4)};
  border-radius: 100px;
  font-size: ${({ theme }) => theme.fonts.label.size};
  line-height: ${({ theme }) => theme.fonts.label.lineHeight};
  font-weight: 500;
`;

export const MediaGalleryMessage = styled.div`
  color: ${({ theme }) => theme.colors.fg.white};
  font-size: 16px;
  padding: 1em;
`;

export const StyledPane = styled(Pane)`
  height: 100%;
  padding: 0;
  overflow: hidden;
`;

export const SearchInputContainer = styled.div`
  padding: 0 24px;
`;<|MERGE_RESOLUTION|>--- conflicted
+++ resolved
@@ -34,10 +34,6 @@
 `;
 
 export const MediaGalleryContainer = styled.div`
-<<<<<<< HEAD
-=======
-  grid-area: infinitescroll;
->>>>>>> e10dd239
   overflow: auto;
   padding: 0 24px;
   margin-top: 1em;
