/*
 * Copyright 2020 Google LLC
 *
 * Licensed under the Apache License, Version 2.0 (the "License");
 * you may not use this file except in compliance with the License.
 * You may obtain a copy of the License at
 *
 *     https://www.apache.org/licenses/LICENSE-2.0
 *
 * Unless required by applicable law or agreed to in writing, software
 * distributed under the License is distributed on an "AS IS" BASIS,
 * WITHOUT WARRANTIES OR CONDITIONS OF ANY KIND, either express or implied.
 * See the License for the specific language governing permissions and
 * limitations under the License.
 */

/**
 * External dependencies
 */
import styled, { keyframes, css } from 'styled-components';
import { CSSTransition } from 'react-transition-group';
import PropTypes from 'prop-types';
import { rgba } from 'polished';
import { useState, useRef, useMemo } from 'react';

/**
 * Internal dependencies
 */
import { useDropTargets } from '../../../../app';
import { ReactComponent as Play } from '../../../../icons/play.svg';

const styledTiles = css`
  width: 100%;
  transition: 0.2s transform, 0.15s opacity;
`;

const Image = styled.img`
  ${styledTiles}
  margin-bottom: 10px;
`;

const Video = styled.video`
  ${styledTiles}
`;

const Container = styled.div`
  position: relative;
  display: flex;
`;

const Media = styled.div`
  width: 100%;
  position: relative;
  margin-bottom: 10px;
`;
const PlayIcon = styled(Play)`
  height: 24px;
  position: absolute;
  width: 24px;
  top: calc(50% - 12px);
  left: calc(50% - 12px);
`;
const Duration = styled.div`
  position: absolute;
  bottom: 12px;
  left: 10px;
  background: ${({ theme }) => rgba(theme.colors.bg.v1, 0.6)};
  font-family: ${({ theme }) => theme.fonts.duration.family};
  font-size: ${({ theme }) => theme.fonts.duration.size};
  line-height: ${({ theme }) => theme.fonts.duration.lineHeight};
  letter-spacing: ${({ theme }) => theme.fonts.duration.letterSpacing};
  padding: 2px 8px;
  border-radius: 8px;
`;

const gradientAnimation = keyframes`
    0% { background-position:0% 50% }
    50% { background-position:100% 50% }
    100% { background-position:0% 50% }
`;

const UploadingIndicator = styled.div`
  height: 4px;
  background: linear-gradient(
    270deg,
    ${({ theme }) => theme.colors.loading.primary} 15%,
    ${({ theme }) => theme.colors.loading.secondary} 50%,
    ${({ theme }) => theme.colors.loading.primary} 85%
  );
  background-size: 400% 400%;
  position: absolute;
  bottom: 10px;

  animation: ${gradientAnimation} 4s ease infinite;

  &.uploading-indicator {
    &.appear {
      width: 0;
    }

    &.appear-done {
      width: 100%;
      transition: 1s ease-out;
      transition-property: width;
    }
  }
`;

/**
 * Get a formatted element for different media types.
 *
 * @param {Object} param Parameters object
 * @param {Object} param.resource Resource object
 * @param {number} param.width Width that element is inserted into editor.
 * @param {number} param.height Height that element is inserted into editor.
 * @return {null|*} Element or null if does not map to video/image.
 */
const MediaElement = ({
  resource,
  width: requestedWidth,
  height: requestedHeight,
  onInsert,
}) => {
  const {
    src,
    type,
    width: originalWidth,
    height: originalHeight,
    local,
    id,
  } = resource;
  const oRatio =
    originalWidth && originalHeight ? originalWidth / originalHeight : 1;
  const width = requestedWidth || requestedHeight / oRatio;
  const height = requestedHeight || width / oRatio;

  const mediaElement = useRef();
  const [showVideoDetail, setShowVideoDetail] = useState(true);

  const {
    actions: { handleDrag, handleDrop, setDraggingResource },
  } = useDropTargets();

  const measureMediaElement = () =>
    mediaElement?.current?.getBoundingClientRect();

  const dropTargetsBindings = useMemo(
    () => ({
      draggable: 'true',
      onDragStart: (e) => {
        setDraggingResource(resource);
        const { x, y, width: w, height: h } = measureMediaElement();
        const offsetX = e.clientX - x;
        const offsetY = e.clientY - y;
        e.dataTransfer.setDragImage(mediaElement?.current, offsetX, offsetY);
        e.dataTransfer.setData(
          'resource/media',
          JSON.stringify({
            resource,
            offset: { x: offsetX, y: offsetY, w, h },
          })
        );
      },
      onDrag: (e) => {
        handleDrag(resource, e.clientX, e.clientY);
      },
      onDragEnd: (e) => {
        e.preventDefault();
        setDraggingResource(null);
        handleDrop(resource);
      },
    }),
    [setDraggingResource, resource, handleDrag, handleDrop]
  );

  const onClick = () => onInsert(resource, width, height);

  if (type === 'image') {
    return (
<<<<<<< HEAD
      <Container>
        <Image
          key={id}
          src={src}
          ref={mediaElement}
          width={width}
          height={height}
          loading={'lazy'}
          onClick={onClick}
          dragging={dragging}
          {...dropTargetsBindings}
        />
        {local && (
          <CSSTransition
            in
            appear={true}
            timeout={0}
            className="uploading-indicator"
          >
            <UploadingIndicator />
          </CSSTransition>
        )}
      </Container>
=======
      <Image
        key={src}
        src={src}
        ref={mediaElement}
        width={width}
        height={height}
        loading={'lazy'}
        onClick={onClick}
        {...dropTargetsBindings}
      />
>>>>>>> f272e875
    );
  }

  const pointerEnter = () => {
    setShowVideoDetail(false);
    if (mediaElement.current) {
      mediaElement.current.play();
    }
  };

  const pointerLeave = () => {
    setShowVideoDetail(true);
    if (mediaElement.current) {
      mediaElement.current.pause();
      mediaElement.current.currentTime = 0;
    }
  };

  const { lengthFormatted, poster, mimeType } = resource;
  return (
<<<<<<< HEAD
    <Container>
      <Media
        onPointerEnter={pointerEnter}
        onPointerLeave={pointerLeave}
        onClick={onClick}
=======
    <Container
      onPointerEnter={pointerEnter}
      onPointerLeave={pointerLeave}
      onClick={onClick}
    >
      <Video
        key={src}
        ref={mediaElement}
        poster={poster}
        width={width}
        height={height}
        preload="metadata"
        {...dropTargetsBindings}
>>>>>>> f272e875
      >
        <Video
          key={id}
          ref={mediaElement}
          poster={poster}
          width={width}
          height={height}
          dragging={dragging}
          preload="metadata"
          {...dropTargetsBindings}
        >
          <source src={src} type={mimeType} />
        </Video>
        {showVideoDetail && <PlayIcon />}
        {showVideoDetail && <Duration>{lengthFormatted}</Duration>}
      </Media>
      {local && (
        <CSSTransition
          in
          appear={true}
          timeout={0}
          className="uploading-indicator"
        >
          <UploadingIndicator />
        </CSSTransition>
      )}
    </Container>
  );
};

MediaElement.propTypes = {
  resource: PropTypes.object,
  width: PropTypes.number,
  height: PropTypes.number,
  onInsert: PropTypes.func,
};

export default MediaElement;<|MERGE_RESOLUTION|>--- conflicted
+++ resolved
@@ -48,11 +48,6 @@
   display: flex;
 `;
 
-const Media = styled.div`
-  width: 100%;
-  position: relative;
-  margin-bottom: 10px;
-`;
 const PlayIcon = styled(Play)`
   height: 24px;
   position: absolute;
@@ -177,7 +172,6 @@
 
   if (type === 'image') {
     return (
-<<<<<<< HEAD
       <Container>
         <Image
           key={id}
@@ -187,7 +181,6 @@
           height={height}
           loading={'lazy'}
           onClick={onClick}
-          dragging={dragging}
           {...dropTargetsBindings}
         />
         {local && (
@@ -201,18 +194,6 @@
           </CSSTransition>
         )}
       </Container>
-=======
-      <Image
-        key={src}
-        src={src}
-        ref={mediaElement}
-        width={width}
-        height={height}
-        loading={'lazy'}
-        onClick={onClick}
-        {...dropTargetsBindings}
-      />
->>>>>>> f272e875
     );
   }
 
@@ -233,43 +214,24 @@
 
   const { lengthFormatted, poster, mimeType } = resource;
   return (
-<<<<<<< HEAD
-    <Container>
-      <Media
-        onPointerEnter={pointerEnter}
-        onPointerLeave={pointerLeave}
-        onClick={onClick}
-=======
     <Container
       onPointerEnter={pointerEnter}
       onPointerLeave={pointerLeave}
       onClick={onClick}
     >
       <Video
-        key={src}
+        key={id}
         ref={mediaElement}
         poster={poster}
         width={width}
         height={height}
         preload="metadata"
         {...dropTargetsBindings}
->>>>>>> f272e875
       >
-        <Video
-          key={id}
-          ref={mediaElement}
-          poster={poster}
-          width={width}
-          height={height}
-          dragging={dragging}
-          preload="metadata"
-          {...dropTargetsBindings}
-        >
-          <source src={src} type={mimeType} />
-        </Video>
-        {showVideoDetail && <PlayIcon />}
-        {showVideoDetail && <Duration>{lengthFormatted}</Duration>}
-      </Media>
+        <source src={src} type={mimeType} />
+      </Video>
+      {showVideoDetail && <PlayIcon />}
+      {showVideoDetail && <Duration>{lengthFormatted}</Duration>}
       {local && (
         <CSSTransition
           in
