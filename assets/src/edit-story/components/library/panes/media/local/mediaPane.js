/*
 * Copyright 2020 Google LLC
 *
 * Licensed under the Apache License, Version 2.0 (the "License");
 * you may not use this file except in compliance with the License.
 * You may obtain a copy of the License at
 *
 *     https://www.apache.org/licenses/LICENSE-2.0
 *
 * Unless required by applicable law or agreed to in writing, software
 * distributed under the License is distributed on an "AS IS" BASIS,
 * WITHOUT WARRANTIES OR CONDITIONS OF ANY KIND, either express or implied.
 * See the License for the specific language governing permissions and
 * limitations under the License.
 */

/**
 * External dependencies
 */
import { rgba } from 'polished';
import { useCallback, useLayoutEffect, useRef, useState } from 'react';
import styled from 'styled-components';
<<<<<<< HEAD
=======
import { useDebouncedCallback } from 'use-debounce';

>>>>>>> d7085005
/**
 * WordPress dependencies
 */
import { __ } from '@wordpress/i18n';
/**
 * Internal dependencies
 */
import { useConfig } from '../../../../../app/config';
import { useLocalMedia } from '../../../../../app/media';
import { useMediaPicker } from '../../../../mediaPicker';
import useIntersectionEffect from '../../../../../utils/useIntersectionEffect';
import { MainButton, SearchInput } from '../../../common';
import useLibrary from '../../../useLibrary';
import {
  getResourceFromMediaPicker,
  getTypeFromMime,
} from '../../../../../app/media/utils';
import MediaElement from '../common/mediaElement';
import {
  PaneHeader,
  PaneInner,
  SearchInputContainer,
  StyledPane,
} from '../common/styles';
import paneId from './paneId';

export const ROOT_MARGIN = 300;

const Container = styled.div`
  grid-area: infinitescroll;
  display: grid;
  grid-gap: 10px;
  grid-template-columns: 1fr 1fr;
  overflow: auto;
  padding: 0 1.5em 0 1.5em;
  margin-top: 1em;
`;

const Column = styled.div`
  position: relative;
`;

const Message = styled.div`
  color: ${({ theme }) => theme.colors.fg.v1};
  font-size: 16px;
  padding: 1em;
`;

const FilterArea = styled.div`
  display: flex;
  margin-top: 30px;
  padding: 0 1.5em 0 1.5em;
`;

const FilterButtons = styled.div`
  flex: 1 1 auto;
`;

const FilterButton = styled.button`
  border: 0;
  cursor: pointer;
  background: none;
  padding: 0;
  margin: 0 18px 0 0;
  color: ${({ theme, active }) =>
    active ? theme.colors.fg.v1 : theme.colors.mg.v1};
  font-family: ${({ theme }) => theme.fonts.label.family};
  font-size: ${({ theme }) => theme.fonts.label.size};
  font-weight: ${({ active }) => (active ? 'bold' : 'normal')};
  line-height: ${({ theme }) => theme.fonts.label.lineHeight};
`;

const Loading = styled.div`
  grid-column: 1 / span 2;
  margin-bottom: 16px;
  text-align: center;
  padding: 8px 80px;
  background-color: ${({ theme }) => rgba(theme.colors.bg.v0, 0.4)};
  border-radius: 100px;
  margin-top: auto;
  font-size: ${({ theme }) => theme.fonts.label.size};
  line-height: ${({ theme }) => theme.fonts.label.lineHeight};
  font-weight: 500;
`;

const FILTERS = [
  { filter: '', name: __('All', 'web-stories') },
  { filter: 'image', name: __('Images', 'web-stories') },
  { filter: 'video', name: __('Video', 'web-stories') },
];

const PREVIEW_SIZE = 150;

function MediaPane(props) {
  const {
    hasMore,
    media,
    isMediaLoading,
    isMediaLoaded,
    mediaType,
    searchTerm,
    setNextPage,
    resetWithFetch,
    setMediaType,
    setSearchTerm,
  } = useLocalMedia(
    ({
      state: {
        hasMore,
        media,
        isMediaLoading,
        isMediaLoaded,
        mediaType,
        searchTerm,
      },
      actions: { setNextPage, resetWithFetch, setMediaType, setSearchTerm },
    }) => {
      return {
        hasMore,
        media,
        isMediaLoading,
        isMediaLoaded,
        mediaType,
        searchTerm,
        setNextPage,
        resetWithFetch,
        setMediaType,
        setSearchTerm,
      };
    }
  );

  // Local state so that we can debounce triggering searches.
  const [searchTermValue, setSearchTermValue] = useState(searchTerm);

  const {
    allowedMimeTypes: {
      image: allowedImageMimeTypes,
      video: allowedVideoMimeTypes,
    },
  } = useConfig();

  const { insertElement } = useLibrary((state) => ({
    insertElement: state.actions.insertElement,
  }));

  const onClose = resetWithFetch;

  /**
   * Callback of select in media picker to insert media element.
   *
   * @param {Object} mediaPickerEl Object coming from backbone media picker.
   */
  const onSelect = (mediaPickerEl) => {
    const resource = getResourceFromMediaPicker(mediaPickerEl);
    insertMediaElement(resource);
  };

  const openMediaPicker = useMediaPicker({
    onSelect,
    onClose,
  });

  /**
   * Effectively performs a search, triggered at most every 500ms.
   */
  const [changeSearchTermDebounced] = useDebouncedCallback(() => {
    setSearchTerm({ searchTerm: searchTermValue });
  }, 500);

  /**
   * Handle search input changes. Triggers with every keystroke.
   *
   * @param {string} value the new search term.
   */
  const onSearch = (value) => {
    setSearchTermValue(value);
    changeSearchTermDebounced();
  };

  /**
   * Filter REST API calls and re-request API.
   *
   * @param {string} value that is passed to rest api to filter.
   */
  const onFilter = useCallback(
    (filter) => () => {
      setMediaType({ mediaType: filter });
    },
    [setMediaType]
  );

  /**
   * Insert element such image, video and audio into the editor.
   *
   * @param {Object} resource Resource object
   * @return {null|*} Return onInsert or null.
   */
  const insertMediaElement = useCallback(
    (resource) => insertElement(resource.type, { resource }),
    [insertElement]
  );

  /**
   * Check if number is odd or even.
   *
   * @param {number} n Number
   * @return {boolean} Is even.
   */
  const isEven = (n) => {
    return n % 2 === 0;
  };

  const filterResource = useCallback(
    ({ mimeType, width, height }) => {
      const allowedMimeTypes = [
        ...allowedImageMimeTypes,
        ...allowedVideoMimeTypes,
      ];
      const filterByMimeTypeAllowed = allowedMimeTypes.includes(mimeType);
      const filterByMediaType = mediaType
        ? mediaType === getTypeFromMime(mimeType)
        : true;
      const filterByValidMedia = width && height;

      return filterByMimeTypeAllowed && filterByMediaType && filterByValidMedia;
    },
    [allowedImageMimeTypes, allowedVideoMimeTypes, mediaType]
  );

  const resources = media.filter(filterResource);

  // TODO(#1698): Ensure scrollbars auto-disappear in MacOS.

  // State and callback ref necessary to recalculate the padding of the list
  //  given the scrollbar width.
  const [scrollbarWidth, setScrollbarWidth] = useState(0);
  const refContainer = useRef();
  const refCallbackContainer = (element) => {
    refContainer.current = element;
    if (!element) {
      return;
    }
    setScrollbarWidth(element.offsetWidth - element.clientWidth);
  };

  // Recalculates padding of Media Pane so it stays centered.
  // As of May 2020 this cannot be achieved without js (as the scrollbar-gutter
  // prop is not yet ready).
  useLayoutEffect(() => {
    if (!scrollbarWidth) {
      return;
    }
    const currentPaddingLeft = parseFloat(
      window
        .getComputedStyle(refContainer.current, null)
        .getPropertyValue('padding-left')
    );
    refContainer.current.style['padding-right'] =
      currentPaddingLeft - scrollbarWidth + 'px';
  }, [scrollbarWidth, refContainer]);

  const refContainerFooter = useRef();
  useIntersectionEffect(
    refContainerFooter,
    {
      root: refContainer,
      // This rootMargin is added so that we load an extra page when the
      // "loading" footer is "close" to the bottom of the container, even if
      // it's not yet visible.
      rootMargin: `0px 0px ${ROOT_MARGIN}px 0px`,
    },
    (entry) => {
      if (!isMediaLoaded || isMediaLoading) {
        return;
      }
      if (!hasMore) {
        return;
      }
      if (!entry.isIntersecting) {
        return;
      }

      setNextPage();
    },
    [hasMore, isMediaLoading, isMediaLoaded, setNextPage]
  );

  return (
    <StyledPane id={paneId} {...props}>
<<<<<<< HEAD
      <PaneInner>
        <PaneHeader>
          <SearchInputContainer>
            <SearchInput
              value={searchTerm}
              placeholder={__('Search', 'web-stories')}
              onChange={onSearch}
            />
          </SearchInputContainer>
=======
      <Inner>
        <Padding>
          <SearchInput
            value={searchTermValue}
            placeholder={__('Search', 'web-stories')}
            onChange={onSearch}
          />
>>>>>>> d7085005
          <FilterArea>
            <FilterButtons>
              {FILTERS.map(({ filter, name }, index) => (
                <FilterButton
                  key={index}
                  active={filter === mediaType}
                  onClick={onFilter(filter)}
                >
                  {name}
                </FilterButton>
              ))}
            </FilterButtons>
            <MainButton onClick={openMediaPicker}>
              {__('Upload', 'web-stories')}
            </MainButton>
          </FilterArea>
        </PaneHeader>

        {isMediaLoaded && !media.length ? (
          <Message>{__('No media found', 'web-stories')}</Message>
        ) : (
          <Container data-testid="mediaLibrary" ref={refCallbackContainer}>
            <Column>
              {resources
                .filter((_, index) => isEven(index))
                .map((resource, i) => (
                  <MediaElement
                    resource={resource}
                    key={i}
                    width={PREVIEW_SIZE}
                    onInsert={insertMediaElement}
                  />
                ))}
            </Column>
            <Column>
              {resources
                .filter((_, index) => !isEven(index))
                .map((resource, i) => (
                  <MediaElement
                    resource={resource}
                    key={i}
                    width={PREVIEW_SIZE}
                    onInsert={insertMediaElement}
                  />
                ))}
            </Column>
            {hasMore && (
              <Loading ref={refContainerFooter}>
                {__('Loading…', 'web-stories')}
              </Loading>
            )}
          </Container>
        )}
      </PaneInner>
    </StyledPane>
  );
}

export default MediaPane;<|MERGE_RESOLUTION|>--- conflicted
+++ resolved
@@ -20,11 +20,8 @@
 import { rgba } from 'polished';
 import { useCallback, useLayoutEffect, useRef, useState } from 'react';
 import styled from 'styled-components';
-<<<<<<< HEAD
-=======
 import { useDebouncedCallback } from 'use-debounce';
 
->>>>>>> d7085005
 /**
  * WordPress dependencies
  */
@@ -315,25 +312,15 @@
 
   return (
     <StyledPane id={paneId} {...props}>
-<<<<<<< HEAD
       <PaneInner>
         <PaneHeader>
           <SearchInputContainer>
             <SearchInput
-              value={searchTerm}
+              value={searchTermValue}
               placeholder={__('Search', 'web-stories')}
               onChange={onSearch}
             />
           </SearchInputContainer>
-=======
-      <Inner>
-        <Padding>
-          <SearchInput
-            value={searchTermValue}
-            placeholder={__('Search', 'web-stories')}
-            onChange={onSearch}
-          />
->>>>>>> d7085005
           <FilterArea>
             <FilterButtons>
               {FILTERS.map(({ filter, name }, index) => (
