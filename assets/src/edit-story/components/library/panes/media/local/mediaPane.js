--- conflicted
+++ resolved
@@ -32,13 +32,8 @@
 import { useConfig } from '../../../../../app/config';
 import { useLocalMedia } from '../../../../../app/media';
 import { useMediaPicker } from '../../../../mediaPicker';
-<<<<<<< HEAD
-import useIntersectionEffect from '../../../../../utils/useIntersectionEffect';
 import { SearchInput } from '../../../common';
 import { Primary } from '../../../../button';
-=======
-import { MainButton, SearchInput } from '../../../common';
->>>>>>> 09754fca
 import useLibrary from '../../../useLibrary';
 import {
   getResourceFromMediaPicker,
@@ -198,27 +193,12 @@
             />
           </SearchInputContainer>
           <FilterArea>
-<<<<<<< HEAD
-            <FilterButtons>
-              {FILTERS.map(({ filter, name }, index) => (
-                <FilterButton
-                  key={index}
-                  active={filter === mediaType}
-                  onClick={onFilter(filter)}
-                >
-                  {name}
-                </FilterButton>
-              ))}
-            </FilterButtons>
-            <Primary onClick={openMediaPicker}>
-=======
             <DropDown
               value={mediaType?.toString() || FILTERS[0].value}
               onChange={onFilter}
               options={FILTERS}
             />
-            <MainButton onClick={openMediaPicker}>
->>>>>>> 09754fca
+            <Primary onClick={openMediaPicker}>
               {__('Upload', 'web-stories')}
             </Primary>
           </FilterArea>
