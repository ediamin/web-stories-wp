--- conflicted
+++ resolved
@@ -33,30 +33,13 @@
 	flex: 2 0 0;
 `;
 
-<<<<<<< HEAD
-const Button = styled.button`
-	 background: #242A3B;
-	 color: #ffffff;
-	 padding: 5px;
-	 font-weight: bold;
-	 flex: 1 0 0;
-	 text-align: center;
-	 border: 0px none;
-`;
-
-=======
->>>>>>> 20eb9317
 const Header = styled.div`
 	display: flex;
 	margin: 0px 4px 10px;
 `;
 
 const Message = styled.div`
-<<<<<<< HEAD
-	color: #ffffff;
-=======
 	 color: ${ ( { theme } ) => theme.colors.fg.v1 };
->>>>>>> 20eb9317
 	font-size: 19px;
 `;
 
@@ -66,53 +49,8 @@
 		actions: { loadMedia, setIsMediaLoading, setIsMediaLoaded },
 	} = useLibrary();
 
-	useEffect( () => {
-		loadMedia();
-		// Work around that forces default tab as upload tab.
-		wp.media.controller.Library.prototype.defaults.contentUserSetting = false;
-	} );
+	useEffect( loadMedia );
 
-	const mediaPicker = () => {
-		// Create the media frame.
-		const fileFrame = wp.media( {
-			title: 'Upload to Story',
-			button: {
-				text: 'Insert into page',
-			},
-			multiple: false,
-			library: {
-				type: mediaType,
-			},
-		} );
-		let attachment;
-
-		// When an image is selected, run a callback.
-		fileFrame.on( 'select', () => {
-			attachment = fileFrame.state().get( 'selection' ).first().toJSON();
-			const { url } = attachment;
-			onInsert( 'image', {
-				src: url,
-				width: 100,
-				height: 100,
-				x: 5,
-				y: 5,
-				rotationAngle: 0,
-			} );
-		} );
-
-<<<<<<< HEAD
-		fileFrame.on( 'close', () => {
-			setIsMediaLoading( false );
-			setIsMediaLoaded( false );
-		} );
-
-		// Finally, open the modal
-		fileFrame.open();
-	};
-
-	const uploadMedia = () => {
-		mediaPicker();
-=======
 	const onClose = () => {
 		setIsMediaLoading( false );
 		setIsMediaLoaded( false );
@@ -127,7 +65,6 @@
 			y: 5,
 			rotationAngle: 0,
 		} );
->>>>>>> 20eb9317
 	};
 
 	return (
@@ -139,13 +76,7 @@
 						<Spinner />
 					}
 				</Title>
-<<<<<<< HEAD
-				<Button onClick={ uploadMedia }>
-					{ 'Upload' }
-				</Button>
-=======
 				<UploadButton mediaType={ mediaType } onClose={ onClose } onSelect={ onSelect } />
->>>>>>> 20eb9317
 			</Header>
 
 			{ ( isMediaLoaded && ! media.length ) ? (
