/*
 * Copyright 2020 Google LLC
 *
 * Licensed under the Apache License, Version 2.0 (the "License");
 * you may not use this file except in compliance with the License.
 * You may obtain a copy of the License at
 *
 *     https://www.apache.org/licenses/LICENSE-2.0
 *
 * Unless required by applicable law or agreed to in writing, software
 * distributed under the License is distributed on an "AS IS" BASIS,
 * WITHOUT WARRANTIES OR CONDITIONS OF ANY KIND, either express or implied.
 * See the License for the specific language governing permissions and
 * limitations under the License.
 */

/**
 * External dependencies
 */
import styled from 'styled-components';
import { useRef, useState } from 'react';

/**
 * Internal dependencies
 */
import PropTypes from 'prop-types';
import { getDefinitionForType } from '../../elements';
import {
  elementWithPosition,
  elementWithSize,
  elementWithRotation,
} from '../../elements/shared';
import StoryPropTypes from '../../types';
import { useTransformHandler } from '../transform';
import { useUnits } from '../../units';
import WithMask from '../../masks/display';
import { generateOverlayStyles } from '../../utils/backgroundOverlay';
import StoryAnimation from '../../../dashboard/components/storyAnimation';

const Wrapper = styled.div`
  ${elementWithPosition}
  ${elementWithSize}
  ${elementWithRotation}
  contain: layout paint;
  transition: opacity 0.15s cubic-bezier(0, 0, 0.54, 1);
`;

const BackgroundOverlay = styled.div`
  position: absolute;
  width: 100%;
  height: 100%;
  top: 0;
  left: 0;
`;

const ReplacementContainer = styled.div`
  transition: opacity 0.25s cubic-bezier(0, 0, 0.54, 1);
  pointer-events: none;
  opacity: ${({ hasReplacement }) => (hasReplacement ? 1 : 0)};
`;

function AnimationWrapper({ children, id, isAnimatable }) {
  return isAnimatable ? (
    <StoryAnimation.WAAPIWrapper target={id}>
      {children}
    </StoryAnimation.WAAPIWrapper>
  ) : (
    children
  );
}
AnimationWrapper.propTypes = {
  isAnimatable: PropTypes.bool.isRequired,
  children: PropTypes.arrayOf(PropTypes.node),
  id: PropTypes.string,
};

function DisplayElement({ element, previewMode, page, isAnimatable = false }) {
  const {
    actions: { getBox },
  } = useUnits();

  const [replacement, setReplacement] = useState(null);

  const replacementElement = replacement
    ? {
        ...element,
        type: replacement.resource.type,
        resource: replacement.resource,
        scale: replacement.scale,
        focalX: replacement.focalX,
        focalY: replacement.focalY,
        flip: replacement.flip,
        isFill: element.isFill,
      }
    : null;

  const { id, opacity, type, isBackground } = element;
  const { Display } = getDefinitionForType(type);
  const { Display: Replacement } =
    getDefinitionForType(replacement?.resource.type) || {};

  const wrapperRef = useRef(null);

  const box = getBox(element);

  useTransformHandler(id, (transform) => {
    const target = wrapperRef.current;
    if (transform === null) {
      target.style.transform = '';
      target.style.width = '';
      target.style.height = '';
    } else {
      const { translate, rotate, resize, dropTargets } = transform;
      target.style.transform = `translate(${translate?.[0]}px, ${translate?.[1]}px) rotate(${rotate}deg)`;
      if (resize && resize[0] !== 0 && resize[1] !== 0) {
        target.style.width = `${resize[0]}px`;
        target.style.height = `${resize[1]}px`;
      }
      if (dropTargets?.hover !== undefined) {
        target.style.opacity = dropTargets.hover ? 0 : 1;
      }
      if (dropTargets?.replacement !== undefined) {
        setReplacement(dropTargets.replacement || null);
      }
    }
  });

  return (
    <Wrapper ref={wrapperRef} data-element-id={id} {...box}>
<<<<<<< HEAD
      <WithMask
        element={element}
        fill={true}
        box={box}
        style={{
          opacity: opacity ? opacity / 100 : null,
        }}
        previewMode={previewMode}
      >
        <Display element={element} previewMode={previewMode} box={box} />
      </WithMask>
      {!previewMode && (
        <ReplacementContainer hasReplacement={Boolean(replacementElement)}>
          {replacementElement && (
            <WithMask
              element={replacementElement}
              fill={true}
              box={box}
              style={{
                opacity: opacity ? opacity / 100 : null,
              }}
              previewMode={previewMode}
            >
              <Replacement element={replacementElement} box={box} />
            </WithMask>
          )}
        </ReplacementContainer>
      )}
      {Boolean(isBackground) && Boolean(page?.backgroundOverlay) && (
        <BackgroundOverlay
          style={generateOverlayStyles(page?.backgroundOverlay)}
        />
      )}
=======
      <AnimationWrapper id={id} isAnimatable={isAnimatable}>
        <WithMask
          element={element}
          fill={true}
          box={box}
          style={{
            opacity: opacity ? opacity / 100 : null,
          }}
          previewMode={previewMode}
        >
          <Display element={element} previewMode={previewMode} box={box} />
          {!previewMode && (
            <ReplacementContainer hasReplacement={Boolean(replacementElement)}>
              {replacementElement && (
                <Replacement element={replacementElement} box={box} />
              )}
            </ReplacementContainer>
          )}
        </WithMask>
        {Boolean(isBackground) && Boolean(page?.backgroundOverlay) && (
          <BackgroundOverlay
            style={generateOverlayStyles(page?.backgroundOverlay)}
          />
        )}
      </AnimationWrapper>
>>>>>>> ce677245
    </Wrapper>
  );
}

DisplayElement.propTypes = {
  previewMode: PropTypes.bool,
  element: StoryPropTypes.element.isRequired,
  page: StoryPropTypes.page,
  isAnimatable: PropTypes.bool,
};

export default DisplayElement;<|MERGE_RESOLUTION|>--- conflicted
+++ resolved
@@ -127,7 +127,6 @@
 
   return (
     <Wrapper ref={wrapperRef} data-element-id={id} {...box}>
-<<<<<<< HEAD
       <WithMask
         element={element}
         fill={true}
@@ -161,33 +160,6 @@
           style={generateOverlayStyles(page?.backgroundOverlay)}
         />
       )}
-=======
-      <AnimationWrapper id={id} isAnimatable={isAnimatable}>
-        <WithMask
-          element={element}
-          fill={true}
-          box={box}
-          style={{
-            opacity: opacity ? opacity / 100 : null,
-          }}
-          previewMode={previewMode}
-        >
-          <Display element={element} previewMode={previewMode} box={box} />
-          {!previewMode && (
-            <ReplacementContainer hasReplacement={Boolean(replacementElement)}>
-              {replacementElement && (
-                <Replacement element={replacementElement} box={box} />
-              )}
-            </ReplacementContainer>
-          )}
-        </WithMask>
-        {Boolean(isBackground) && Boolean(page?.backgroundOverlay) && (
-          <BackgroundOverlay
-            style={generateOverlayStyles(page?.backgroundOverlay)}
-          />
-        )}
-      </AnimationWrapper>
->>>>>>> ce677245
     </Wrapper>
   );
 }
