--- conflicted
+++ resolved
@@ -40,16 +40,9 @@
   top: ${({ y }) => `${y}px`};
 `;
 
-<<<<<<< HEAD
-// Height is rounded since height adjustments in pixels use full pixels
-// whereas conversion might include partial pixels, causing inconsistencies.
-export const elementWithSize = css`
-  width: ${({ width }) => `${width}px`};
-=======
 // We need to round since otherwise there can be differences when resizing / measuring.
 export const elementWithSize = css`
   width: ${({ width }) => `${Math.ceil(width)}px`};
->>>>>>> 1df4042f
   height: ${({ height }) => `${Math.round(height)}px`};
 `;
 
