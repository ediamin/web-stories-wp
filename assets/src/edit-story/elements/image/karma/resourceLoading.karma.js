--- conflicted
+++ resolved
@@ -33,16 +33,10 @@
     fixture.restore();
   });
 
-<<<<<<< HEAD
-  // Disable reason: flaky and blocks merging. See https://github.com/google/web-stories-wp/issues/4388
-  // eslint-disable-next-line jasmine/no-disabled-tests
-  xit('should use cached thumbnail then switch to fullsize', async () => {
-=======
   it('should use cached thumbnail then switch to fullsize', async () => {
     // Sleep a bit to ensure the media gallery grid is properly laid out.
     await fixture.events.sleep(50);
 
->>>>>>> f1a7b47c
     const image = fixture.screen.getAllByLabelText(
       'image with transparent background'
     );
@@ -51,13 +45,9 @@
     // We don't check for immediately cached value here because we would have to set a timeout of about 100ms in image/display in order to catch it here
     // expect(resourceList.get(2).type).toEqual('cached');
 
-    await fixture.events.sleep(100); // Wait a bit for fullsize timeout
+    await fixture.events.sleep(1); // Wait a bit for fullsize timeout
 
-<<<<<<< HEAD
-    expect(resourceList.get(2)?.type).toEqual('fullsize');
-=======
     expect(resourceList.get(8).type).toEqual('fullsize');
->>>>>>> f1a7b47c
     const frames = fixture.screen.getAllByTestId('frameElement');
     const imageFrame = frames[1];
     const imageId = imageFrame.dataset.elementId;
