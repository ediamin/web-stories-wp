--- conflicted
+++ resolved
@@ -599,14 +599,8 @@
     });
   });
 
-<<<<<<< HEAD
-  describe('link', () => {
-    const BACKGROUND_ELEMENT = {
-      isBackground: true,
-=======
   describe('background color', () => {
     const BACKGROUND_ELEMENT = {
->>>>>>> 4561b1b8
       id: 'baz',
       type: 'image',
       mimeType: 'image/png',
@@ -625,7 +619,74 @@
         poster: 'https://example.com/poster.png',
         height: 1,
         width: 1,
-<<<<<<< HEAD
+        baseColor: [0, 55, 155],
+      },
+    };
+
+    it('should output background media base color if available', () => {
+      const props = {
+        id: '123',
+        page: {
+          backgroundColor: { color: { r: 255, g: 255, b: 255 } },
+          id: '123',
+          elements: [BACKGROUND_ELEMENT],
+        },
+        autoAdvance: false,
+        defaultPageDuration: 7,
+      };
+
+      const content = renderToStaticMarkup(<PageOutput {...props} />);
+      expect(content).toContain('background-color:rgb(0,55,155)');
+    });
+
+    it('should output the page background color in case of default background element', () => {
+      const props = {
+        page: {
+          id: '123',
+          backgroundColor: { color: { r: 255, g: 255, b: 255, a: 0.5 } },
+          elements: [
+            {
+              id: '123',
+              type: 'shape',
+              isBackground: true,
+              isDefaultBackground: true,
+              x: 1,
+              y: 1,
+              width: 1,
+              height: 1,
+            },
+          ],
+        },
+        autoAdvance: false,
+        defaultPageDuration: 7,
+      };
+
+      const content = renderToStaticMarkup(<PageOutput {...props} />);
+      expect(content).toContain('background-color:rgba(255,255,255,0.5)');
+    });
+  });
+
+  describe('link', () => {
+    const BACKGROUND_ELEMENT = {
+      isBackground: true,
+      id: 'baz',
+      type: 'image',
+      mimeType: 'image/png',
+      origRatio: 1,
+      x: 50,
+      y: 100,
+      scale: 1,
+      rotationAngle: 0,
+      width: 1,
+      height: 1,
+      resource: {
+        type: 'image',
+        mimeType: 'image/png',
+        id: 123,
+        src: 'https://example.com/image.png',
+        poster: 'https://example.com/poster.png',
+        height: 1,
+        width: 1,
       },
     };
 
@@ -674,26 +735,12 @@
               },
             },
           ],
-=======
-        baseColor: [0, 55, 155],
-      },
-    };
-
-    it('should output background media base color if available', () => {
-      const props = {
-        id: '123',
-        page: {
-          backgroundColor: { color: { r: 255, g: 255, b: 255 } },
-          id: '123',
-          elements: [BACKGROUND_ELEMENT],
->>>>>>> 4561b1b8
         },
         autoAdvance: false,
         defaultPageDuration: 7,
       };
 
       const content = renderToStaticMarkup(<PageOutput {...props} />);
-<<<<<<< HEAD
       expect(content).toContain('Hello, example!');
       expect(content).toContain('https://hello.example');
     });
@@ -713,26 +760,6 @@
                 desc: 'Hello, example!',
                 icon: 'https://hello.example/icon.png',
               },
-=======
-      expect(content).toContain('background-color:rgb(0,55,155)');
-    });
-
-    it('should output the page background color in case of default background element', () => {
-      const props = {
-        page: {
-          id: '123',
-          backgroundColor: { color: { r: 255, g: 255, b: 255, a: 0.5 } },
-          elements: [
-            {
-              id: '123',
-              type: 'shape',
-              isBackground: true,
-              isDefaultBackground: true,
-              x: 1,
-              y: 1,
-              width: 1,
-              height: 1,
->>>>>>> 4561b1b8
             },
           ],
         },
@@ -741,12 +768,8 @@
       };
 
       const content = renderToStaticMarkup(<PageOutput {...props} />);
-<<<<<<< HEAD
       expect(content).not.toContain('Hello, example!');
       expect(content).not.toContain('https://hello.example');
-=======
-      expect(content).toContain('background-color:rgba(255,255,255,0.5)');
->>>>>>> 4561b1b8
     });
   });
 
