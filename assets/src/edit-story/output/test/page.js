--- conflicted
+++ resolved
@@ -135,13 +135,8 @@
             resource: {
               type: 'video',
               mimeType: 'video/mp4',
-<<<<<<< HEAD
               id: 123,
-              src: 'https://example.com/image.png',
-=======
-              videoId: 123,
               src: 'https://example.com/video.mp4',
->>>>>>> e8a38051
               poster: 'https://example.com/poster.png',
               height: 1920,
               width: 1080,
