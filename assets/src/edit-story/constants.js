--- conflicted
+++ resolved
@@ -1,17 +1,11 @@
 export const HEADER_HEIGHT = 56;
-<<<<<<< HEAD
 export const LIBRARY_MIN_WIDTH = 220;
 export const LIBRARY_MAX_WIDTH = 360;
 export const INSPECTOR_MIN_WIDTH = 220;
 export const INSPECTOR_MAX_WIDTH = 260;
-=======
-export const LIBRARY_WIDTH = 355;
-export const INSPECTOR_WIDTH = 309;
 export const PAGE_NAV_PADDING = 60;
 export const PAGE_NAV_BUTTON_WIDTH = 40;
 export const LEFT_NAV_WIDTH = PAGE_NAV_PADDING + PAGE_NAV_BUTTON_WIDTH;
-export const CENTRAL_RIGHT_PADDING = LIBRARY_WIDTH - INSPECTOR_WIDTH + LEFT_NAV_WIDTH;
->>>>>>> a8cc3e9c
 
 export const PAGE_WIDTH = 412;
 export const PAGE_HEIGHT = 732;
