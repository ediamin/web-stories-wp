--- conflicted
+++ resolved
@@ -52,12 +52,9 @@
     excerpt,
     image_align,
     archive_link,
-<<<<<<< HEAD
     circle_size,
-=======
     sharp_corners,
     archive_label,
->>>>>>> ffa3745c
   } = settings;
   const { views, orderlist } = webStoriesData;
 
@@ -120,8 +117,7 @@
             }}
           />
 
-<<<<<<< HEAD
-          {isCircleView() && (
+          {isView('circles') && (
             <RangeControl
               label={__('Circle Size', 'web-stories')}
               value={circle_size}
@@ -137,10 +133,7 @@
             />
           )}
 
-          {!isCircleView() && (
-=======
           {isView('grid') && (
->>>>>>> ffa3745c
             <RangeControl
               label={__('Number of Columns', 'web-stories')}
               value={columns}
@@ -210,11 +203,8 @@
     columns: PropTypes.number,
     order: PropTypes.string,
     view: PropTypes.string,
-<<<<<<< HEAD
     circle_size: PropTypes.number,
-=======
     archive_label: PropTypes.string,
->>>>>>> ffa3745c
   }),
   prepareShortCode: PropTypes.func,
 };
