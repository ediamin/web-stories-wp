/*
 * Copyright 2020 Google LLC
 *
 * Licensed under the Apache License, Version 2.0 (the "License");
 * you may not use this file except in compliance with the License.
 * You may obtain a copy of the License at
 *
 *     https://www.apache.org/licenses/LICENSE-2.0
 *
 * Unless required by applicable law or agreed to in writing, software
 * distributed under the License is distributed on an "AS IS" BASIS,
 * WITHOUT WARRANTIES OR CONDITIONS OF ANY KIND, either express or implied.
 * See the License for the specific language governing permissions and
 * limitations under the License.
 */

/**
 * External dependencies
 */
import PropTypes from 'prop-types';
import classNames from 'classnames';
import { useDebouncedCallback } from 'use-debounce';

/**
 * WordPress dependencies
 */
import { useEffect, useState } from '@wordpress/element';
import apiFetch from '@wordpress/api-fetch';
import { __ } from '@wordpress/i18n';
import { addQueryArgs } from '@wordpress/url';

/**
 * Internal dependencies
 */
import StoryPlayer from './storyPlayer';
import LatestStoriesInspectorControls from './latestStoriesInspectorControls';
import LatestStoriesBlockControls from './latestStoriesBlockControls';
import LatestStoriesPlaceholder from './latestStoriesPlaceholder';
import { FETCH_STORIES_DEBOUNCE } from './constants';
import './edit.css';

/**
 * Module constants
 */
const LATEST_STORIES_QUERY = {
  per_page: -1,
};

/**
 * LatestStoriesEdit component
 *
 * @param {Object} props Component props.
 * @param {Object} props.attributes Block attributes.
 * @param props.setAttributes Callable function for saving attribute values.
 * @return {*} JSX markup for the editor.
 */
const LatestStoriesEdit = ({ attributes, setAttributes }) => {
  const {
    align,
    viewType,
    numOfStories,
    numOfColumns,
    orderByValue,
    isShowingTitle,
    isShowingDate,
    isShowingAuthor,
    isShowingViewAll,
    viewAllLinkLabel,
    isShowingStoryPlayer,
    carouselSettings,
    authors,
    imageOnRight,
    isStyleSquared,
  } = attributes;

  const [fetchedStories, setFetchedStories] = useState([]);
  const [fetchedAuthors, setFetchedAuthors] = useState([]);
  const [isFetchingStories, setIsFetchingStories] = useState([]);

  /**
   * Fetch stories based on the query.
   *
   * @return {void}
   */
  const fetchStories = async () => {
    try {
      setIsFetchingStories(true);
      const stories = await apiFetch({
        path: addQueryArgs('/web-stories/v1/web-story', LATEST_STORIES_QUERY),
      });

      if (Array.isArray(stories)) {
        setFetchedStories(stories);
      }
    } catch (err) {
      setFetchedStories([]);
    } finally {
      setIsFetchingStories(false);
    }
  };

  const [debouncedFetchStories] = useDebouncedCallback(
    fetchStories,
    FETCH_STORIES_DEBOUNCE
  );

  useEffect(() => {
    apiFetch({
      path: addQueryArgs('/wp/v2/users', { per_page: -1 }),
    })
      .then((data) => {
        setFetchedAuthors(data);
      })
      .catch(() => {
        setFetchedAuthors([]);
      });
  }, []); // Empty array because we want to fetch authors only once on component mount.

  useEffect(() => {
    let order = 'desc',
      orderBy = 'date';

    switch (orderByValue) {
      case 'old-to-new':
        order = 'asc';
        break;
      case 'alphabetical':
        orderBy = 'title';
        order = 'asc';
        break;
      case 'reverse-alphabetical':
        orderBy = 'title';
        break;
      case 'random':
        orderBy = 'rand';
        break;
      default:
        orderBy = 'date';
        order = 'desc';
    }

    LATEST_STORIES_QUERY.author = authors.map((author) => author.id);
    LATEST_STORIES_QUERY.order = order;
    LATEST_STORIES_QUERY.orderby = orderBy;

    debouncedFetchStories();
  }, [authors, orderByValue, debouncedFetchStories]);

  useEffect(() => {
    if (numOfStories <= fetchedStories.length) {
      // No need to fetch stories when reducing number of stories.
      return;
    }

    LATEST_STORIES_QUERY.per_page = numOfStories;

    debouncedFetchStories();
    /* eslint-disable react-hooks/exhaustive-deps */
    /* Disabled because the hook shouldn't be dependent on fetchedStories's length, this hook is specifically when user
    changes number of stories. fetchedStories variable may change even if user changes 'order' of stories or 'authors' filter. */
  }, [numOfStories, debouncedFetchStories]);
  /* eslint-enable react-hooks/exhaustive-deps */

<<<<<<< HEAD
  /*
   * We are manually checking for view type and ignoring the flag's value to preserve the setting when user
   * moves back to a view type which has that setting/toggle enabled.
   */
  const willShowStoryPoster = 'grid' != viewType ? true : isShowingStoryPoster;
=======
  useEffect(() => {
    if ('circles' !== viewType) {
      setAttributes({
        isShowingStoryPlayer: false,
        isShowingTitle: true,
        isShowingAuthor: true,
        isShowingDate: true,
      });
    }

    if ('circles' === viewType) {
      setAttributes({
        isShowingStoryPlayer: false,
        isShowingTitle: true,
      });
    }
  }, [viewType, setAttributes]);

  const willShowStoryPlayer =
    'grid' !== viewType ? false : isShowingStoryPlayer;

>>>>>>> f8140ea1
  const willShowDate = 'circles' === viewType ? false : isShowingDate;
  const willShowAuthor = 'circles' === viewType ? false : isShowingAuthor;

  const viewAllLabel = viewAllLinkLabel
    ? viewAllLinkLabel
    : __('View All Stories', 'web-stories');

  const storiesToDisplay =
    fetchedStories.length > numOfStories
      ? fetchedStories.slice(0, numOfStories)
      : fetchedStories;

  const alignmentClass = classNames({ [`align${align}`]: align });
  const blockClasses = classNames(
    {
      'is-style-default': !isStyleSquared && !isShowingStoryPlayer,
      'is-style-squared': isStyleSquared,
    },
    'wp-block-web-stories-latest-stories latest-stories',
    { [`is-view-type-${viewType}`]: viewType },
    { [`columns-${numOfColumns}`]: 'grid' === viewType && numOfColumns }
  );

  return (
    <>
      <LatestStoriesBlockControls
        viewType={viewType}
        setAttributes={setAttributes}
      />
      <LatestStoriesInspectorControls
        viewType={viewType}
        numOfStories={numOfStories}
        numOfColumns={numOfColumns}
        orderByValue={orderByValue}
        isShowingTitle={isShowingTitle}
        isShowingDate={isShowingDate}
        isShowingAuthor={isShowingAuthor}
        isShowingViewAll={isShowingViewAll}
        viewAllLinkLabel={viewAllLinkLabel}
        isShowingStoryPlayer={isShowingStoryPlayer}
        carouselSettings={carouselSettings}
        authors={authors}
        imageOnRight={imageOnRight}
        isStyleSquared={isStyleSquared}
        setAttributes={setAttributes}
      />

      {isFetchingStories && <LatestStoriesPlaceholder />}

      {!isFetchingStories && storiesToDisplay && 0 < storiesToDisplay.length && (
        <div className={alignmentClass}>
          <div className={blockClasses}>
            {storiesToDisplay.map((story) => {
              const author = fetchedAuthors.find(
                (singleAuthorObj) => story.author === singleAuthorObj.id
              );

              return (
                <StoryPlayer
                  key={story.id}
                  url={story.link}
                  title={story.title.rendered ? story.title.rendered : ''}
                  date={story.date_gmt}
                  author={author ? author.name : ''}
                  poster={story.featured_media_url}
                  isShowingStoryPlayer={willShowStoryPlayer}
                  imageOnRight={imageOnRight}
                  isShowingAuthor={willShowAuthor}
                  isShowingDate={willShowDate}
                  isShowingTitle={isShowingTitle}
                />
              );
            })}
          </div>
          {isShowingViewAll && (
            <div className="latest-stories__archive-link">{viewAllLabel}</div>
          )}
        </div>
      )}
    </>
  );
};

LatestStoriesEdit.propTypes = {
  attributes: PropTypes.shape({
    align: PropTypes.string,
    viewType: PropTypes.string,
    numOfStories: PropTypes.number,
    numOfColumns: PropTypes.number,
    orderByValue: PropTypes.string,
    isShowingTitle: PropTypes.bool,
    isShowingDate: PropTypes.bool,
    isShowingAuthor: PropTypes.bool,
    isShowingViewAll: PropTypes.bool,
    viewAllLinkLabel: PropTypes.bool,
    isShowingStoryPlayer: PropTypes.bool,
    carouselSettings: PropTypes.object,
    authors: PropTypes.array,
    imageOnRight: PropTypes.bool,
    isStyleSquared: PropTypes.bool,
  }),
  setAttributes: PropTypes.func.isRequired,
};

export default LatestStoriesEdit;<|MERGE_RESOLUTION|>--- conflicted
+++ resolved
@@ -161,13 +161,6 @@
   }, [numOfStories, debouncedFetchStories]);
   /* eslint-enable react-hooks/exhaustive-deps */
 
-<<<<<<< HEAD
-  /*
-   * We are manually checking for view type and ignoring the flag's value to preserve the setting when user
-   * moves back to a view type which has that setting/toggle enabled.
-   */
-  const willShowStoryPoster = 'grid' != viewType ? true : isShowingStoryPoster;
-=======
   useEffect(() => {
     if ('circles' !== viewType) {
       setAttributes({
@@ -189,7 +182,6 @@
   const willShowStoryPlayer =
     'grid' !== viewType ? false : isShowingStoryPlayer;
 
->>>>>>> f8140ea1
   const willShowDate = 'circles' === viewType ? false : isShowingDate;
   const willShowAuthor = 'circles' === viewType ? false : isShowingAuthor;
 
