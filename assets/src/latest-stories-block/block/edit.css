/* Placeholder styles */
.wp-block-web-stories-latest-stories.placeholder {
  align-items: center;
}

.wp-block-web-stories-latest-stories.placeholder
  .components-placeholder__fieldset {
  justify-content: center;
}

/* Generic styles that apply to all view modes */
.wp-block-web-stories-latest-stories .latest-stories__controller {
  position: relative;
}

.wp-block-web-stories-latest-stories .latest-stories__controller::before {
  content: '';
  position: absolute;
  top: 0;
  left: 0;
  height: 100%;
  width: 100%;
  z-index: 1;
}

.wp-block-web-stories-latest-stories .latest-stories__story-wrapper {
  position: relative;
  margin-left: auto;
  margin-right: auto;
  max-width: 400px;
}

.wp-block-web-stories-latest-stories .latest-stories__story-wrapper::after {
  content: '';
  display: block;
  width: 100%;
  padding-bottom: 177%;
}

.latest-stories:not(.is-view-type-list):not(.is-view-type-circles)
  .latest-stories__story-wrapper.has-poster::before {
  content: '';
  display: block;
  position: absolute;
  height: 100%;
  width: 100%;
  background: linear-gradient(
    180deg,
    rgba(255, 255, 255, 0) 0%,
    rgba(0, 0, 0, 0.8) 100%
  );
  top: 0;
  left: 0;
  border-radius: 20px;
  z-index: 1;
}

.wp-block-web-stories-latest-stories .latest-stories__story-wrapper a {
  color: inherit;
  text-decoration: none;
  font-size: 16px;
}

.wp-block-web-stories-latest-stories amp-story-player,
.wp-block-web-stories-latest-stories .latest-stories__inner-wrapper {
  position: absolute;
  left: 0;
  top: 0;
  width: 100%;
  height: 100%;
}

.wp-block-web-stories-latest-stories .latest-stories__story-placeholder {
  background-size: cover;
  background-position: center;
  height: 100%;
  width: 100%;
  border-radius: 20px;
}

/* story content overlay styles */
.wp-block-web-stories-latest-stories .story-content-overlay {
  position: absolute;
  z-index: 1;
  bottom: 0;
  left: 0;
  right: 0;
  padding: 20px;
  color: #ffffff;
  font-family: -apple-system, BlinkMacSystemFont, 'Segoe UI', Roboto,
    Oxygen-Sans, Ubuntu, Cantarell, 'Helvetica Neue', sans-serif;
  font-size: 12px;
  line-height: 16px;
  letter-spacing: 0.2px;
  border-radius: 20px;
}

.wp-block-web-stories-latest-stories .story-content-overlay__author-date {
  margin-top: 8px;
}

.wp-block-web-stories-latest-stories .story-content-overlay__author {
  margin-right: 8px;
}

.wp-block-web-stories-latest-stories .story-content-overlay__title {
  grid-column: 1/-1;
  font-size: 18px;
  line-height: 22px;
  font-weight: 700;
  display: -webkit-box; /* stylelint-disable-line value-no-vendor-prefix */
  -webkit-line-clamp: 2; /* Browser support: https://caniuse.com/?search=line-clamp */
  -webkit-box-orient: vertical; /* stylelint-disable-line property-no-vendor-prefix */
  overflow: hidden;
}

<<<<<<< HEAD
.wp-block-web-stories-latest-stories .latest-stories__story-placeholder {
  /* stylelint-disable-line no-descending-specificity */
  background-size: cover;
  background-position: center;
  height: 485px;
}

.wp-block-web-stories-latest-stories.is-view-type-list .story-content-overlay {
  position: relative;
  bottom: 0;
  left: 0;
  flex-grow: 1;
  display: flex;
  flex-direction: column;
  justify-content: center;
  background-color: #ffffff;
  color: #555555;
}

.wp-block-web-stories-latest-stories.is-view-type-list
  .latest-stories__story-wrapper
  > * {
=======
/* Grid View Styles */
.wp-block-web-stories-latest-stories.is-view-type-grid {
>>>>>>> f37e482d
  display: flex;
  flex-wrap: wrap;
}

.wp-block-web-stories-latest-stories.is-view-type-grid
  .latest-stories__controller {
  flex-basis: calc(100% - 32px);
  flex-shrink: 0;
  flex-grow: 0;
  margin: 16px;
}

.wp-block-web-stories-latest-stories.is-view-type-grid
  .latest-stories__inner-wrapper {
  border: 1px solid #8080805e;
  border-radius: 20px;
}

.wp-block-web-stories-latest-stories.is-view-type-grid.columns-1
  .latest-stories__controller {
  flex-basis: calc(100% - 32px);
}

.wp-block-web-stories-latest-stories.is-view-type-grid.columns-2
  .latest-stories__controller {
  flex-basis: calc(50% - 32px);
}

.wp-block-web-stories-latest-stories.is-view-type-grid.columns-3
  .latest-stories__controller {
  flex-basis: calc(33.3334% - 32px);
}

.wp-block-web-stories-latest-stories.is-view-type-grid.columns-4
  .latest-stories__controller {
  flex-basis: calc(25% - 32px);
}

.wp-block-web-stories-latest-stories.is-view-type-grid.columns-5
  .latest-stories__controller {
  flex-basis: calc(20% - 32px);
}

/* List View Styles */
.wp-block-web-stories-latest-stories.is-view-type-list
  .latest-stories__story-wrapper {
  max-width: unset;
  min-width: unset;
  margin-bottom: 24px;
}

.wp-block-web-stories-latest-stories.is-view-type-list
  .latest-stories__story-wrapper::after {
  padding-bottom: 30%;
}

.wp-block-web-stories-latest-stories.is-view-type-list .story-content-overlay {
  position: relative;
  bottom: 0;
  left: 0;
  display: flex;
  flex-grow: 1;
  flex-direction: column;
  justify-content: space-evenly;
  background-color: #ffffff;
  color: #555555;
}

.wp-block-web-stories-latest-stories.is-view-type-list
  .latest-stories__inner-wrapper {
  display: flex;
}

.wp-block-web-stories-latest-stories.is-view-type-list .image-align-right {
  flex-direction: row-reverse;
}

.wp-block-web-stories-latest-stories.is-view-type-list
  .latest-stories__story-placeholder {
  height: 100%;
  width: 100%;
  flex-basis: 40%;
  flex-shrink: 0;
}

/* Circles View Styles */
.wp-block-web-stories-latest-stories.is-view-type-circles {
  display: flex;
  overflow-x: scroll;
  padding: 5px;
}

.wp-block-web-stories-latest-stories.is-view-type-circles
  .story-content-overlay {
  position: unset;
  background-color: transparent;
  box-shadow: unset;
  padding: 10px 0;
  text-align: center;
  color: #555555;
}

.wp-block-web-stories-latest-stories.is-view-type-circles
  .story-content-overlay__title {
  font-size: 12px;
  line-height: 16px;
}

.wp-block-web-stories-latest-stories.is-view-type-circles
  .latest-stories__story-wrapper {
  margin-right: 32px;
  flex-shrink: 0;
  max-width: 150px;
  min-width: unset;
}

.wp-block-web-stories-latest-stories.is-view-type-circles
  .latest-stories__story-wrapper::after {
  content: none;
}

<<<<<<< HEAD
=======
.wp-block-web-stories-latest-stories.is-view-type-circles
  .latest-stories__inner-wrapper {
  position: relative;
}

>>>>>>> f37e482d
.wp-block-web-stories-latest-stories.is-view-type-circles
  .latest-stories__story-placeholder {
  height: 150px;
  width: 150px;
  border-radius: 50%;
  background-clip: content-box;
  border: 3px solid #666;
  padding: 2px;
}

.wp-block-web-stories-latest-stories.is-view-type-circles
  .latest-stories__story-placeholder:hover {
  border-color: #333;
}

/* Carousel view styles */
.latest-stories-carousel-message {
  font-size: 14px;
  margin: 0 0 16px 0;
}

.wp-block-web-stories-latest-stories.is-view-type-carousel {
  display: flex;
  overflow-x: scroll;
}

.wp-block-web-stories-latest-stories.is-view-type-carousel
  .latest-stories__story-wrapper {
  margin-right: 32px;
  min-width: 250px;
  flex-shrink: 0;
}

.wp-block-web-stories-latest-stories.is-view-type-carousel
  .latest-stories__inner-wrapper {
  border: 1px solid #8080805e;
  border-radius: 20px;
}

/* Stories archive link styles */
.latest-stories__archive-link {
  margin-top: 16px;
}

/* Setting controls styles */
.components-toggle-control.is-disabled .components-form-toggle__track {
  background-color: lightgrey;
  border-color: lightgrey;
}

.components-toggle-control.is-disabled .components-form-toggle__thumb {
  background-color: #fff;
  border-color: #fff;
}

.components-toggle-control.is-disabled .components-form-toggle__input,
.components-toggle-control.is-disabled .components-toggle-control__label {
  cursor: unset;
}

.components-input-control__input {
  text-align: center;
}

.latest-stories-settings__image-alignment .components-base-control__field {
  display: flex;
  align-items: center;
}

.latest-stories-settings__image-alignment .components-base-control__label {
  margin-right: 8px;
  margin-bottom: 0;
}<|MERGE_RESOLUTION|>--- conflicted
+++ resolved
@@ -114,33 +114,8 @@
   overflow: hidden;
 }
 
-<<<<<<< HEAD
-.wp-block-web-stories-latest-stories .latest-stories__story-placeholder {
-  /* stylelint-disable-line no-descending-specificity */
-  background-size: cover;
-  background-position: center;
-  height: 485px;
-}
-
-.wp-block-web-stories-latest-stories.is-view-type-list .story-content-overlay {
-  position: relative;
-  bottom: 0;
-  left: 0;
-  flex-grow: 1;
-  display: flex;
-  flex-direction: column;
-  justify-content: center;
-  background-color: #ffffff;
-  color: #555555;
-}
-
-.wp-block-web-stories-latest-stories.is-view-type-list
-  .latest-stories__story-wrapper
-  > * {
-=======
 /* Grid View Styles */
 .wp-block-web-stories-latest-stories.is-view-type-grid {
->>>>>>> f37e482d
   display: flex;
   flex-wrap: wrap;
 }
@@ -262,14 +237,11 @@
   content: none;
 }
 
-<<<<<<< HEAD
-=======
 .wp-block-web-stories-latest-stories.is-view-type-circles
   .latest-stories__inner-wrapper {
   position: relative;
 }
 
->>>>>>> f37e482d
 .wp-block-web-stories-latest-stories.is-view-type-circles
   .latest-stories__story-placeholder {
   height: 150px;
