--- conflicted
+++ resolved
@@ -20,21 +20,10 @@
 export { default as getFormattedDisplayDate } from './getFormattedDisplayDate';
 export { default as groupBy } from './groupBy';
 export { default as keyboardOnlyOutline } from './keyboardOnlyOutline';
-<<<<<<< HEAD
 export { default as memoize } from './memoize';
 export { default as throttleToAnimationFrame } from './throttleToAnimationFrame';
-=======
-export { default as throttleToAnimationFrame } from './throttleToAnimationFrame';
-export { default as useFocusOut } from './useFocusOut';
->>>>>>> 6b09dfae
 export { default as useDashboardResultsLabel } from './useDashboardResultsLabel';
 export { default as useFocusOut } from './useFocusOut';
 export { default as usePagePreviewSize } from './usePagePreviewSize';
-<<<<<<< HEAD
 export { default as useStoryView } from './useStoryView';
-=======
-export { default as useStoryView } from './useStoryView';
-export { default as useTemplateView } from './useTemplateView';
-
-export { default as useResizeEffect } from '../../edit-story/utils/useResizeEffect';
->>>>>>> 6b09dfae
+export { default as useTemplateView } from './useTemplateView';