--- conflicted
+++ resolved
@@ -112,10 +112,10 @@
    */
 
   useEffect(() => {
-    if ( canManageSettings ) {
+    if (canManageSettings) {
       fetchSettings();
     }
-  }, [fetchSettings]);
+  }, [fetchSettings, canManageSettings]);
 
   useEffect(() => {
     if (newlyCreatedMediaIds.length > 0) {
@@ -312,7 +312,6 @@
         </Layout.Squishable>
         <Layout.Scrollable>
           <Main>
-<<<<<<< HEAD
             {canManageSettings && (
               <GoogleAnalyticsSettings
                 handleUpdate={handleUpdateGoogleAnalyticsId}
@@ -330,22 +329,6 @@
                 uploadError={mediaError}
               />
             )}
-=======
-            { canManageSettings && <GoogleAnalyticsSettings
-              handleUpdate={handleUpdateGoogleAnalyticsId}
-              googleAnalyticsId={googleAnalyticsId}
-            /> }
-            { canManageSettings &&
-              <PublisherLogoSettings
-              handleAddLogos={ handleAddLogos }
-              handleRemoveLogo={ handleRemoveLogo }
-              publisherLogos={ orderedPublisherLogos }
-              canUploadFiles={ canUploadFiles }
-              isLoading={ isMediaLoading }
-              uploadError={ mediaError }
-              />
-            }
->>>>>>> ef06bf43
             <TelemetrySettings
               disabled={disabled}
               onCheckboxSelected={toggleWebStoriesTrackingOptIn}
