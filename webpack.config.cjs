--- conflicted
+++ resolved
@@ -263,8 +263,6 @@
   },
 };
 
-<<<<<<< HEAD
-=======
 const selectedStoriesBlock = {
   ...sharedConfig,
   entry: {
@@ -298,7 +296,6 @@
   },
 };
 
->>>>>>> 26af6b7f
 const activationNotice = {
   ...sharedConfig,
   entry: {
@@ -326,8 +323,4 @@
   },
 };
 
-<<<<<<< HEAD
-module.exports = [storiesEditor, dashboard, storyEmbedBlock, latestStoriesBlock, activationNotice];
-=======
-module.exports = [storiesEditor, dashboard, storyEmbedBlock, latestStoriesBlock, selectedStoriesBlock, activationNotice];
->>>>>>> 26af6b7f
+module.exports = [storiesEditor, dashboard, storyEmbedBlock, latestStoriesBlock, selectedStoriesBlock, activationNotice];