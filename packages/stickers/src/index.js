--- conflicted
+++ resolved
@@ -25,17 +25,12 @@
 import * as fitnessStickers from './fitness';
 import { default as travelStickers } from './travel';
 import * as wellbeingStickers from './wellbeing';
-<<<<<<< HEAD
-import * as cookingStickersV2 from './cooking-02';
-import * as wellnessStickers from './wellness';
 import * as artsAndCraftStickers from './arts-and-craft';
 import { default as technologyStickers } from './technology';
 import { default as homeGardenStickers } from './home-garden';
-=======
 import * as guideTobakingBreadStrickers from './beginers-guide-to-baking-bread';
 import * as sangriaArtichokeStickers from './sangria-artichoke';
 import * as crispyChickenThighStickers from './crispy-chicken-thigh';
->>>>>>> 4a67f54c
 
 export default {
   sample,
@@ -47,15 +42,10 @@
   ...fitnessStickers,
   ...travelStickers,
   ...wellbeingStickers,
-<<<<<<< HEAD
-  ...cookingStickersV2,
-  ...wellnessStickers,
   ...artsAndCraftStickers,
   ...technologyStickers,
   ...homeGardenStickers,
-=======
   ...guideTobakingBreadStrickers,
   ...sangriaArtichokeStickers,
   ...crispyChickenThighStickers,
->>>>>>> 4a67f54c
 };