/*
 * Copyright 2021 Google LLC
 *
 * Licensed under the Apache License, Version 2.0 (the "License");
 * you may not use this file except in compliance with the License.
 * You may obtain a copy of the License at
 *
 *     https://www.apache.org/licenses/LICENSE-2.0
 *
 * Unless required by applicable law or agreed to in writing, software
 * distributed under the License is distributed on an "AS IS" BASIS,
 * WITHOUT WARRANTIES OR CONDITIONS OF ANY KIND, either express or implied.
 * See the License for the specific language governing permissions and
 * limitations under the License.
 */
/**
 * Internal dependencies
 */
import { default as sample } from './sampleSticker';
import * as beautyStickers from './beauty';
import * as cookingStickers from './cooking';
import * as diyStickers from './diy';
import * as entertainmentStickers from './entertainment';
import * as fashionStickers from './fashion';
import * as fitnessStickers from './fitness';
import { default as travelStickers } from './travel';
import * as wellbeingStickers from './wellbeing';
<<<<<<< HEAD
import * as artsAndCraftStickers from './arts-and-craft';
import { default as technologyStickers } from './technology';
import { default as homeGardenStickers } from './home-garden';
import * as guideTobakingBreadStrickers from './beginers-guide-to-baking-bread';
import * as sangriaArtichokeStickers from './sangria-artichoke';
import * as crispyChickenThighStickers from './crispy-chicken-thigh';
=======
import * as almondosFilmsStickers from './women-in-almondos-films';
import * as bestPizzaInNYCStickers from './best-pizza-in-nyc';
import * as twelveHoursInBarcelonaStickers from './12-hours-in-barcelona';
import * as bestFitnessAppsStickers from './best-fitness-apps';
import * as streetStyleOnTheGoStickers from './street-style-on-the-go';
import * as plantBasedDyesStickers from './plant-based-dyes';
import * as indoorGardenOasisStickers from './indoor-garden-oasis';
import * as killBellyFatStickers from './kill-belly-fat';
>>>>>>> 8cd6ed30

export default {
  sample,
  ...beautyStickers,
  ...cookingStickers,
  ...diyStickers,
  ...entertainmentStickers,
  ...fashionStickers,
  ...fitnessStickers,
  ...travelStickers,
  ...wellbeingStickers,
<<<<<<< HEAD
  ...artsAndCraftStickers,
  ...technologyStickers,
  ...homeGardenStickers,
  ...guideTobakingBreadStrickers,
  ...sangriaArtichokeStickers,
  ...crispyChickenThighStickers,
=======
  ...almondosFilmsStickers,
  ...bestPizzaInNYCStickers,
  ...twelveHoursInBarcelonaStickers,
  ...bestFitnessAppsStickers,
  ...streetStyleOnTheGoStickers,
  ...plantBasedDyesStickers,
  ...indoorGardenOasisStickers,
  ...killBellyFatStickers,
>>>>>>> 8cd6ed30
};<|MERGE_RESOLUTION|>--- conflicted
+++ resolved
@@ -23,16 +23,11 @@
 import * as entertainmentStickers from './entertainment';
 import * as fashionStickers from './fashion';
 import * as fitnessStickers from './fitness';
-import { default as travelStickers } from './travel';
+import * as travelStickers from './travel';
 import * as wellbeingStickers from './wellbeing';
-<<<<<<< HEAD
-import * as artsAndCraftStickers from './arts-and-craft';
-import { default as technologyStickers } from './technology';
-import { default as homeGardenStickers } from './home-garden';
 import * as guideTobakingBreadStrickers from './beginers-guide-to-baking-bread';
 import * as sangriaArtichokeStickers from './sangria-artichoke';
 import * as crispyChickenThighStickers from './crispy-chicken-thigh';
-=======
 import * as almondosFilmsStickers from './women-in-almondos-films';
 import * as bestPizzaInNYCStickers from './best-pizza-in-nyc';
 import * as twelveHoursInBarcelonaStickers from './12-hours-in-barcelona';
@@ -41,7 +36,6 @@
 import * as plantBasedDyesStickers from './plant-based-dyes';
 import * as indoorGardenOasisStickers from './indoor-garden-oasis';
 import * as killBellyFatStickers from './kill-belly-fat';
->>>>>>> 8cd6ed30
 
 export default {
   sample,
@@ -53,14 +47,9 @@
   ...fitnessStickers,
   ...travelStickers,
   ...wellbeingStickers,
-<<<<<<< HEAD
-  ...artsAndCraftStickers,
-  ...technologyStickers,
-  ...homeGardenStickers,
   ...guideTobakingBreadStrickers,
   ...sangriaArtichokeStickers,
   ...crispyChickenThighStickers,
-=======
   ...almondosFilmsStickers,
   ...bestPizzaInNYCStickers,
   ...twelveHoursInBarcelonaStickers,
@@ -69,5 +58,4 @@
   ...plantBasedDyesStickers,
   ...indoorGardenOasisStickers,
   ...killBellyFatStickers,
->>>>>>> 8cd6ed30
 };