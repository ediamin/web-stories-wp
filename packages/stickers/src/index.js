/*
 * Copyright 2021 Google LLC
 *
 * Licensed under the Apache License, Version 2.0 (the "License");
 * you may not use this file except in compliance with the License.
 * You may obtain a copy of the License at
 *
 *     https://www.apache.org/licenses/LICENSE-2.0
 *
 * Unless required by applicable law or agreed to in writing, software
 * distributed under the License is distributed on an "AS IS" BASIS,
 * WITHOUT WARRANTIES OR CONDITIONS OF ANY KIND, either express or implied.
 * See the License for the specific language governing permissions and
 * limitations under the License.
 */
/**
 * Internal dependencies
 */
import { default as sample } from './sampleSticker';
import * as beautyStickers from './beauty';
import * as cookingStickers from './cooking';
import * as diyStickers from './diy';
import * as entertainmentStickers from './entertainment';
import * as fashionStickers from './fashion';
import * as fitnessStickers from './fitness';
import { default as travelStickers } from './travel';
import * as wellbeingStickers from './wellbeing';
<<<<<<< HEAD
import * as cookingStickersV2 from './cooking-02';
import * as wellnessStickers from './wellness';
import * as travelItineraryStickers from './travel-itinerary';
=======
import * as artsAndCraftStickers from './arts-and-craft';
>>>>>>> 1c4bf617

export default {
  sample,
  ...beautyStickers,
  ...cookingStickers,
  ...diyStickers,
  ...entertainmentStickers,
  ...fashionStickers,
  ...fitnessStickers,
  ...travelStickers,
  ...wellbeingStickers,
<<<<<<< HEAD
  ...cookingStickersV2,
  ...wellnessStickers,
  ...travelItineraryStickers,
=======
  ...artsAndCraftStickers,
>>>>>>> 1c4bf617
};<|MERGE_RESOLUTION|>--- conflicted
+++ resolved
@@ -25,13 +25,10 @@
 import * as fitnessStickers from './fitness';
 import { default as travelStickers } from './travel';
 import * as wellbeingStickers from './wellbeing';
-<<<<<<< HEAD
 import * as cookingStickersV2 from './cooking-02';
 import * as wellnessStickers from './wellness';
 import * as travelItineraryStickers from './travel-itinerary';
-=======
 import * as artsAndCraftStickers from './arts-and-craft';
->>>>>>> 1c4bf617
 
 export default {
   sample,
@@ -43,11 +40,8 @@
   ...fitnessStickers,
   ...travelStickers,
   ...wellbeingStickers,
-<<<<<<< HEAD
   ...cookingStickersV2,
   ...wellnessStickers,
   ...travelItineraryStickers,
-=======
   ...artsAndCraftStickers,
->>>>>>> 1c4bf617
 };