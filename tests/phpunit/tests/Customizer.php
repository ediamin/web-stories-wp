<?php
/**
 * Copyright 2020 Google LLC
 *
 * Licensed under the Apache License, Version 2.0 (the "License");
 * you may not use this file except in compliance with the License.
 * You may obtain a copy of the License at
 *
 *     https://www.apache.org/licenses/LICENSE-2.0
 *
 * Unless required by applicable law or agreed to in writing, software
 * distributed under the License is distributed on an "AS IS" BASIS,
 * WITHOUT WARRANTIES OR CONDITIONS OF ANY KIND, either express or implied.
 * See the License for the specific language governing permissions and
 * limitations under the License.
 */


namespace Google\Web_Stories\Tests;

use Google\Web_Stories\Customizer as TheCustomizer;
use Google\Web_Stories\Traits\ThemeSupport;
use WP_Error;

/**
 * @coversDefaultClass \Google\Web_Stories\Customizer
 */
class Customizer extends \WP_UnitTestCase {

	use ThemeSupport;

	/**
	 * Instance of WP_Customize_Manager which is reset for each test.
	 *
	 * @var WP_Customize_Manager
	 */
	public $wp_customize;

	/**
	 * Customizer mock object.
	 *
	 * @var \PHPUnit\Framework\MockObject\MockObject|\WP_Customize_Manager
	 */
	private $customizer_mock;

	public static function wpSetUpBeforeClass() {
		require_once ABSPATH . WPINC . '/class-wp-customize-manager.php';
		require_once WEBSTORIES_PLUGIN_DIR_PATH . 'includes/functions.php';
	}

	/**
	 * Runs once before any test in the class run.
	 */
	public function setUp() {

		global $wp_customize;

		$this->customizer      = new \Google\Web_Stories\Customizer();
		$this->wp_customize    = new \WP_Customize_Manager();
		$wp_customize          = $this->wp_customize;
		$this->customizer_mock = $this->createMock( \WP_Customize_Manager::class );
	}

	/**
	 * Add theme support for web stories.
	 */
	private function add_web_stories_theme_support() {
		add_theme_support(
			'web-stories',
			[
				'view-type'                 => [ 'circles', 'grid', 'list', 'carousel' ],
				'view-type-default'         => 'circles',
				'grid-columns-default'      => 4,
				'title'                     => true,
				'title-default'             => false,
				'author'                    => true,
				'author-default'            => false,
				'date'                      => true,
				'date-default'              => false,
				'stories-archive-link'      => true,
				'stories-archive-label'     => 'View all stories',
				'number-of-stories'         => 5,
				'default-circle-size'       => 150,
				'order'                     => [ 'alphabetical', 'reverse-alphabetical', 'latest', 'oldest' ],
				'order-default'             => 'oldest',
				'show-story-poster-default' => true,
			]
		);
	}

	public function test_init() {

		$this->customizer->init();
		$this->assertSame(
			10,
			has_action(
				'customize_register',
				[
					$this->customizer,
					'register_customizer_settings',
				]
			)
		);
	}

	/**
	 * @covers ::register_customizer_settings
	 */
	public function test_customizer_web_stories_section_added() {
		$this->add_web_stories_theme_support();

		$this->customizer_mock->expects( $this->once() )->method( 'add_section' )->with(
			TheCustomizer::SECTION_SLUG,
			[
				'title'          => esc_html__( 'Web Story Options', 'web-stories' ),
				'theme_supports' => 'web-stories',
			]
		);

		$this->customizer->register_customizer_settings( $this->customizer_mock );
	}

	/**
	 * @covers ::register_customizer_settings
	 */
	public function test_customizer_settings_added() {
		$this->add_web_stories_theme_support();
<<<<<<< HEAD
		$this->customizer_mock->expects( $this->exactly( 13 ) )->method( 'add_setting' );
=======
		$this->customizer_mock->expects( $this->exactly( 11 ) )->method( 'add_setting' );
>>>>>>> ffa3745c
		$this->customizer->register_customizer_settings( $this->customizer_mock );
	}

	/**
	 * @covers ::register_customizer_settings
	 */
	public function test_customizer_show_stories_settings_added() {
		$this->add_web_stories_theme_support();
<<<<<<< HEAD
		$this->customizer_mock->expects( $this->exactly( 13 ) )->
=======
		$this->customizer_mock->expects( $this->exactly( 11 ) )->
>>>>>>> ffa3745c
		method( 'add_setting' )->
		withConsecutive(
			[
				'story-options[show_stories]',
				[
					'default' => false,
					'type'    => 'option',
				],
			],
			[
				'story-options[view_type]',
				[
					'default' => 'circles',
					'type'    => 'option',
				],
			],
			[
				'story-options[number_of_stories]',
				[
					'default'           => 5,
					'type'              => 'option',
					'validate_callback' => [ $this->customizer, 'validate_number_of_stories' ],
				],
			],
			[
				'story-options[number_of_columns]',
				[
					'default'           => 4,
					'type'              => 'option',
					'validate_callback' => [ $this->customizer, 'validate_number_of_columns' ],
				],
			],
			[
				'story-options[order]',
				[
					'default' => 'oldest',
					'type'    => 'option',
				],
			],
			[
				'story-options[circle_size]',
				[
					'default' => 150,
					'type'    => 'option',
				],
			],
			[
				'story-options[list_view_image_alignment]',
				[
					'type'    => 'option',
					'default' => 'left',
				],
			],
			[
				'story-options[show_title]',
				[
					'default' => false,
					'type'    => 'option',
				],
			],
			[
				'story-options[show_author]',
				[
					'default' => false,
					'type'    => 'option',
				],
			],
			[
				'story-options[show_date]',
				[
					'default' => false,
					'type'    => 'option',
				],
			],
			[
				'story-options[show_stories_archive_link]',
				[
					'default' => false,
					'type'    => 'option',
				],
			],
			[
				'story-options[stories_archive_label]',
				[
					'type'    => 'option',
					'default' => 'View all stories',
				],
			],
			[
				'story-options[show_story_poster]',
				[
					'type'    => 'option',
					'default' => true,
				],
			]
		);

		$this->customizer->register_customizer_settings( $this->customizer_mock );
	}

	/**
	 * @covers ::validate_number_of_stories
	 */
	public function test_validate_number_of_stories() {
		$output = $this->customizer->validate_number_of_stories( new WP_Error(), 20 );

		$this->assertEmpty( $output->errors );

		$output = $this->customizer->validate_number_of_stories( new WP_Error(), 30 );

		$this->assertNotEmpty( $output->errors );
		$this->assertNotEmpty( $output->errors['invalid_number'] );

		$output = $this->customizer->validate_number_of_stories( new WP_Error(), 0 );

		$this->assertNotEmpty( $output->errors );
		$this->assertNotEmpty( $output->errors['invalid_number'] );

	}

	/**
	 * @covers ::validate_number_of_columns
	 */
	public function test_validate_number_of_columns() {
		$output = $this->customizer->validate_number_of_columns( new WP_Error(), 2 );

		$this->assertEmpty( $output->errors );

		$output = $this->customizer->validate_number_of_columns( new WP_Error(), 6 );

		$this->assertNotEmpty( $output->errors );
		$this->assertNotEmpty( $output->errors['invalid_number'] );

		$output = $this->customizer->validate_number_of_columns( new WP_Error(), 0 );

		$this->assertNotEmpty( $output->errors );
		$this->assertNotEmpty( $output->errors['invalid_number'] );

	}

	/**
	 * @covers ::get_stories_theme_support
	 */
	public function test_get_stories_theme_support() {

		add_theme_support( 'web-stories' );

		$expected = [
			'view-type'                 => [
				'circles' => __( 'Circle Carousel', 'web-stories' ),
			],
			'view-type-default'         => 'circles',
			'grid-columns-default'      => 2,
			'title'                     => true,
			'title-default'             => true,
			'author'                    => true,
			'author-default'            => false,
			'date'                      => false,
			'date-default'              => false,
			'stories-archive-link'      => true,
			'sharp-corners'             => false,
			'stories-archive-label'     => __( 'View all stories', 'web-stories' ),
			'number-of-stories'         => 10,
			'circle-size-default'       => 150,
			'order'                     => [
				'latest'               => __( 'Latest', 'web-stories' ),
				'oldest'               => __( 'Oldest', 'web-stories' ),
				'alphabetical'         => __( 'A -> Z', 'web-stories' ),
				'reverse-alphabetical' => __( 'Z -> A', 'web-stories' ),
			],
			'order-default'             => 'latest',
			'show-story-poster-default' => true,
		];

		$output = $this->get_stories_theme_support();

		$this->assertEquals( $expected, $output );
	}

	/**
	 * @covers ::render_stories
	 */
	public function test_render_stories() {

		add_theme_support(
			'web-stories',
			[
				'view-type'                 => [ 'circles', 'grid', 'list', 'carousel' ],
				'view-type-default'         => 'circles',
				'grid-columns-default'      => 4,
				'title'                     => true,
				'title-default'             => false,
				'author'                    => true,
				'author-default'            => false,
				'date'                      => true,
				'date-default'              => false,
				'stories-archive-link'      => true,
				'stories-archive-label'     => 'View all stories',
				'number-of-stories'         => 5,
				'default-circle-size'       => 150,
				'order'                     => [ 'alphabetical', 'reverse-alphabetical', 'latest', 'oldest' ],
				'order-default'             => 'oldest',
				'show-story-poster-default' => true,
			]
		);

		$options = [
			'show_stories' => true,
		];

		$output = $this->customizer->render_stories();

		$this->assertEmpty( $output );

		update_option( 'story-options', $options );

		$this->factory->post->create(
			[
				'post_type' => \Google\Web_Stories\Story_Post_Type::POST_TYPE_SLUG,
			]
		);

		$output = $this->customizer->render_stories();

		$this->assertNotEmpty( $output );

		$this->assertContains( 'web-stories-list--customizer', $output );

	}

}<|MERGE_RESOLUTION|>--- conflicted
+++ resolved
@@ -80,7 +80,7 @@
 				'stories-archive-link'      => true,
 				'stories-archive-label'     => 'View all stories',
 				'number-of-stories'         => 5,
-				'default-circle-size'       => 150,
+				'circle-size-default'       => 150,
 				'order'                     => [ 'alphabetical', 'reverse-alphabetical', 'latest', 'oldest' ],
 				'order-default'             => 'oldest',
 				'show-story-poster-default' => true,
@@ -125,11 +125,7 @@
 	 */
 	public function test_customizer_settings_added() {
 		$this->add_web_stories_theme_support();
-<<<<<<< HEAD
-		$this->customizer_mock->expects( $this->exactly( 13 ) )->method( 'add_setting' );
-=======
-		$this->customizer_mock->expects( $this->exactly( 11 ) )->method( 'add_setting' );
->>>>>>> ffa3745c
+		$this->customizer_mock->expects( $this->exactly( 12 ) )->method( 'add_setting' );
 		$this->customizer->register_customizer_settings( $this->customizer_mock );
 	}
 
@@ -138,11 +134,7 @@
 	 */
 	public function test_customizer_show_stories_settings_added() {
 		$this->add_web_stories_theme_support();
-<<<<<<< HEAD
-		$this->customizer_mock->expects( $this->exactly( 13 ) )->
-=======
-		$this->customizer_mock->expects( $this->exactly( 11 ) )->
->>>>>>> ffa3745c
+		$this->customizer_mock->expects( $this->exactly( 12 ) )->
 		method( 'add_setting' )->
 		withConsecutive(
 			[
@@ -342,7 +334,7 @@
 				'stories-archive-link'      => true,
 				'stories-archive-label'     => 'View all stories',
 				'number-of-stories'         => 5,
-				'default-circle-size'       => 150,
+				'circle-size-default'       => 150,
 				'order'                     => [ 'alphabetical', 'reverse-alphabetical', 'latest', 'oldest' ],
 				'order-default'             => 'oldest',
 				'show-story-poster-default' => true,
