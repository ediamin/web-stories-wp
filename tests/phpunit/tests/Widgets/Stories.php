--- conflicted
+++ resolved
@@ -91,21 +91,14 @@
 	 */
 	public function test_update() {
 		$new_instance = [
-<<<<<<< HEAD
-			'title'       => '<p>Test Stories</p>',
-			'view-type'   => 'list',
-			'show_title'  => '',
-			'number'      => 100,
-			'circle_size' => 150,
-=======
 			'title'          => '<p>Test Stories</p>',
 			'view-type'      => 'list',
 			'show_title'     => '',
 			'number'         => 100,
+			'circle_size'    => 150,
 			'archive_label'  => 'View Stories',
 			'number_columns' => 2,
 			'sharp_corners'  => 1,
->>>>>>> ffa3745c
 		];
 
 		$old_instance = [];
@@ -120,13 +113,10 @@
 			'archive_link'      => '',
 			'image_align_right' => '',
 			'number'            => 20,
-<<<<<<< HEAD
 			'circle_size'       => 150,
-=======
 			'archive_label'     => 'View Stories',
 			'number_columns'    => 2,
 			'sharp_corners'     => 1,
->>>>>>> ffa3745c
 		];
 
 		$instance = self::$testee->update( $new_instance, $old_instance );
