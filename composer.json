{
  "name": "google/web-stories-wp",
  "type": "wordpress-plugin",
  "description": "Visual storytelling for WordPress.",
  "homepage": "https://github.com/google/web-stories-wp",
  "license": "Apache-2.0",
  "require": {
    "php": "^5.6 || ^7.0",
    "ext-dom": "*",
    "ext-json": "*",
    "ext-libxml": "*",
    "ext-mbstring": "*",
<<<<<<< HEAD
    "ampproject/amp-wp": "^2.0.2",
    "cweagans/composer-patches": "^1.6",
    "mcaskill/composer-exclude-files": "^1.2"
  },
  "provide": {
    "ampproject/common": "dev-develop",
    "ampproject/optimizer": "dev-develop"
=======
    "civicrm/composer-downloads-plugin": "^2.1"
>>>>>>> 4c64a63f
  },
  "require-dev": {
    "automattic/vipwpcs": "^2.1",
    "dealerdirect/phpcodesniffer-composer-installer": "^0.7",
    "php-stubs/wordpress-stubs": "^5.5",
    "phpcompatibility/phpcompatibility-wp": "^2.1",
    "phpunit/phpunit": "^5.7 || ^6.5 || ^7.5",
    "roave/security-advisories": "dev-master",
    "sirbrillig/phpcs-variable-analysis": "^2.8",
    "wp-coding-standards/wpcs": "^2.2"
  },
  "config": {
    "discard-changes": true,
    "platform": {
      "php": "5.6"
    },
    "sort-packages": true
  },
  "extra": {
<<<<<<< HEAD
    "enable-patching": false
=======
    "downloads": {
      "phpstan": {
        "url": "https://github.com/phpstan/phpstan/releases/latest/download/phpstan.phar",
        "path": "vendor/bin/phpstan",
        "type": "phar"
      }
    }
>>>>>>> 4c64a63f
  },
  "autoload": {
    "psr-4": {
      "Google\\Web_Stories\\": "includes",
      "AmpProject\\": "vendor/ampproject/amp-wp/lib/common/src",
      "AmpProject\\Optimizer\\": "vendor/ampproject/amp-wp/lib/optimizer/src"
    },
    "exclude-from-files": [
      "ampproject/amp-wp/back-compat/back-compat.php",
      "ampproject/amp-wp/includes/amp-helper-functions.php",
      "ampproject/amp-wp/includes/admin/functions.php",
      "ampproject/amp-wp/includes/deprecated.php",
      "ampproject/amp-wp/docs/includes/register-wp-cli-commands.php"
    ]
  },
  "autoload-dev": {
    "psr-4": {
      "Google\\Web_Stories\\Tests\\": "tests/phpunit/includes",
      "PHPStan\\WordPress\\": "tests/phpstan/src"
    }
  },
<<<<<<< HEAD
  "repositories": [
    {
      "type": "vcs",
      "url": "https://github.com/ampproject/amp-wp",
      "no-api": true
    }
  ],
  "minimum-stability": "dev",
  "prefer-stable": true
=======
  "prefer-stable": true,
  "scripts": {
    "phpcs": "phpcs",
    "phpstan": "phpstan analyse --memory-limit=512M"
  }
>>>>>>> 4c64a63f
}<|MERGE_RESOLUTION|>--- conflicted
+++ resolved
@@ -10,17 +10,14 @@
     "ext-json": "*",
     "ext-libxml": "*",
     "ext-mbstring": "*",
-<<<<<<< HEAD
     "ampproject/amp-wp": "^2.0.2",
+    "civicrm/composer-downloads-plugin": "^2.1",
     "cweagans/composer-patches": "^1.6",
     "mcaskill/composer-exclude-files": "^1.2"
   },
   "provide": {
     "ampproject/common": "dev-develop",
     "ampproject/optimizer": "dev-develop"
-=======
-    "civicrm/composer-downloads-plugin": "^2.1"
->>>>>>> 4c64a63f
   },
   "require-dev": {
     "automattic/vipwpcs": "^2.1",
@@ -40,17 +37,14 @@
     "sort-packages": true
   },
   "extra": {
-<<<<<<< HEAD
-    "enable-patching": false
-=======
     "downloads": {
       "phpstan": {
         "url": "https://github.com/phpstan/phpstan/releases/latest/download/phpstan.phar",
         "path": "vendor/bin/phpstan",
         "type": "phar"
       }
-    }
->>>>>>> 4c64a63f
+    },
+    "enable-patching": false
   },
   "autoload": {
     "psr-4": {
@@ -72,7 +66,6 @@
       "PHPStan\\WordPress\\": "tests/phpstan/src"
     }
   },
-<<<<<<< HEAD
   "repositories": [
     {
       "type": "vcs",
@@ -81,12 +74,9 @@
     }
   ],
   "minimum-stability": "dev",
-  "prefer-stable": true
-=======
   "prefer-stable": true,
   "scripts": {
     "phpcs": "phpcs",
     "phpstan": "phpstan analyse --memory-limit=512M"
   }
->>>>>>> 4c64a63f
 }