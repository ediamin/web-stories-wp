--- conflicted
+++ resolved
@@ -1,35 +1,31 @@
 {
-    "name": "ampproject/amp-wp",
-    "description": "WordPress plugin for adding AMP support.",
-    "homepage": "https://github.com/ampproject/amp-wp",
-    "type": "wordpress-plugin",
-    "license": "GPL-2.0",
-    "repositories": [
-        {
-            "type": "vcs",
-            "url": "https://github.com/xwp/PHP-CSS-Parser"
-        }
-    ],
-    "require": {
-        "php": "^5.4 || ^7.0",
-        "sabberworm/php-css-parser": "8.1.1",
-        "fasterimage/fasterimage": "1.2.0",
-        "cweagans/composer-patches": "~1.0"
-    },
-    "require-dev": {
-        "wp-coding-standards/wpcs": "1.2.1",
-        "dealerdirect/phpcodesniffer-composer-installer": "0.4.4",
-<<<<<<< HEAD
-        "wimg/php-compatibility": "8.2.0"
-    },
-    "extra": {
-      "patches": {
-        "fasterimage/fasterimage": {
-          "FasterImage: Add support for SVG images and enable TLS verification": "patches/fasterimage-fixes.diff"
-        }
+  "name": "ampproject/amp-wp",
+  "description": "WordPress plugin for adding AMP support.",
+  "homepage": "https://github.com/ampproject/amp-wp",
+  "type": "wordpress-plugin",
+  "license": "GPL-2.0",
+  "repositories": [
+    {
+      "type": "vcs",
+      "url": "https://github.com/xwp/PHP-CSS-Parser"
+    }
+  ],
+  "require": {
+    "php": "^5.4 || ^7.0",
+    "sabberworm/php-css-parser": "8.1.1",
+    "fasterimage/fasterimage": "1.2.0",
+    "cweagans/composer-patches": "~1.0"
+  },
+  "require-dev": {
+    "wp-coding-standards/wpcs": "1.2.1",
+    "dealerdirect/phpcodesniffer-composer-installer": "0.4.4",
+    "phpcompatibility/php-compatibility": "9.1.1"
+  },
+  "extra": {
+    "patches": {
+      "fasterimage/fasterimage": {
+        "FasterImage: Add support for SVG images and enable TLS verification": "patches/fasterimage-fixes.diff"
       }
-=======
-        "phpcompatibility/php-compatibility": "9.1.1"
->>>>>>> 537791e9
     }
+  }
 }