{
    "_readme": [
        "This file locks the dependencies of your project to a known state",
        "Read more about it at https://getcomposer.org/doc/01-basic-usage.md#installing-dependencies",
        "This file is @generated automatically"
    ],
<<<<<<< HEAD
    "content-hash": "8c04f4f9ade783af4a17fca336cec781",
=======
    "content-hash": "623bea96c330d3d8fb2787236c921ee7",
>>>>>>> f5a891e6
    "packages": [
        {
            "name": "ampproject/amp-wp",
            "version": "2.0.5",
            "source": {
                "type": "git",
                "url": "https://github.com/ampproject/amp-wp",
                "reference": "7fcdabd53ae0ae7d86a5a93b446dd4bfb5fa4046"
            },
            "dist": {
                "type": "zip",
                "url": "https://api.github.com/repos/ampproject/amp-wp/zipball/7fcdabd53ae0ae7d86a5a93b446dd4bfb5fa4046",
                "reference": "7fcdabd53ae0ae7d86a5a93b446dd4bfb5fa4046",
                "shasum": ""
            },
            "require": {
                "ampproject/common": "*",
                "ampproject/optimizer": "*",
                "cweagans/composer-patches": "1.6.7",
                "ext-curl": "*",
                "ext-date": "*",
                "ext-dom": "*",
                "ext-iconv": "*",
                "ext-json": "*",
                "ext-libxml": "*",
                "ext-spl": "*",
                "fasterimage/fasterimage": "1.5.0",
                "php": "^5.6 || ^7.0",
                "sabberworm/php-css-parser": "dev-master#bfdd976"
            },
            "require-dev": {
                "civicrm/composer-downloads-plugin": "^2.1",
                "dealerdirect/phpcodesniffer-composer-installer": "0.7.0",
                "mikey179/vfsstream": "1.6.8",
                "mustache/mustache": "^2",
                "php-stubs/wordpress-stubs": "^5.3.2",
                "phpcompatibility/phpcompatibility-wp": "2.1.0",
                "phpdocumentor/reflection": "~3.0",
                "roave/security-advisories": "dev-master",
                "sirbrillig/phpcs-variable-analysis": "2.8.3",
                "wp-coding-standards/wpcs": "2.3.0",
                "xwp/wp-dev-lib": "1.6.4"
            },
            "suggest": {
                "ext-intl": "Enables use of idn_to_utf8() to convert punycode domains to UTF-8 for use with an AMP Cache.",
                "ext-mbstring": "Used by PHP-CSS-Parser when working with stylesheets."
            },
            "type": "wordpress-plugin",
            "extra": {
                "downloads": {
                    "phpstan": {
                        "url": "https://github.com/phpstan/phpstan/releases/latest/download/phpstan.phar",
                        "path": "vendor/bin/phpstan",
                        "type": "phar"
                    }
                },
                "patches": {
                    "sabberworm/php-css-parser": {
                        "Add additional validation for size unit <https://github.com/sabberworm/PHP-CSS-Parser/pull/193>": "patches/php-css-parser-pull-193.patch",
                        "Validate name-start code points for identifier <https://github.com/sabberworm/PHP-CSS-Parser/pull/185>": "patches/php-css-parser-pull-185.patch",
                        "Fix parsing CSS selectors which contain commas <https://github.com/westonruter/PHP-CSS-Parser/pull/1>": "patches/php-css-parser-commit-10a2501.patch"
                    }
                }
            },
            "autoload": {
                "psr-4": {
                    "AmpProject\\AmpWP\\": "src/"
                },
                "classmap": [
                    "includes/"
                ],
                "files": [
                    "back-compat/back-compat.php",
                    "includes/amp-helper-functions.php",
                    "includes/admin/functions.php",
                    "includes/deprecated.php"
                ]
            },
            "autoload-dev": {
                "psr-4": {
                    "AmpProject\\AmpWP\\Documentation\\": "docs/src/",
                    "AmpProject\\AmpWP\\Tests\\": "tests/php/src/"
                },
                "classmap": [
                    "tests/php/validation/"
                ],
                "files": [
                    "docs/includes/register-wp-cli-commands.php"
                ]
            },
            "scripts": {
                "analyze": [
                    "if [ -z $TEST_SKIP_PHPSTAN ]; then phpstan --version; phpstan analyze --ansi; fi"
                ]
            },
            "license": [
                "GPL-2.0-or-later"
            ],
            "description": "WordPress plugin for adding AMP support.",
            "homepage": "https://github.com/ampproject/amp-wp",
            "time": "2020-10-14T19:18:25+00:00"
        },
        {
            "name": "civicrm/composer-downloads-plugin",
            "version": "v3.0.1",
            "source": {
                "type": "git",
                "url": "https://github.com/civicrm/composer-downloads-plugin.git",
                "reference": "3aabb6d259a86158d01829fc2c62a2afb9618877"
            },
            "dist": {
                "type": "zip",
                "url": "https://api.github.com/repos/civicrm/composer-downloads-plugin/zipball/3aabb6d259a86158d01829fc2c62a2afb9618877",
                "reference": "3aabb6d259a86158d01829fc2c62a2afb9618877",
                "shasum": ""
            },
            "require": {
                "composer-plugin-api": "^1.1 || ^2.0",
                "php": ">=5.6",
                "togos/gitignore": "~1.1.1"
            },
            "require-dev": {
                "composer/composer": "~1.0 || ~2.0",
                "friendsofphp/php-cs-fixer": "^2.3",
                "phpunit/phpunit": "^5.7",
                "totten/process-helper": "^1.0.1"
            },
            "type": "composer-plugin",
            "extra": {
                "class": "LastCall\\DownloadsPlugin\\Plugin"
            },
            "autoload": {
                "psr-4": {
                    "LastCall\\DownloadsPlugin\\": "src/"
                }
            },
            "notification-url": "https://packagist.org/downloads/",
            "license": [
                "MIT"
            ],
            "authors": [
                {
                    "name": "Rob Bayliss",
                    "email": "rob@lastcallmedia.com"
                },
                {
                    "name": "Tim Otten",
                    "email": "totten@civicrm.org"
                }
            ],
            "description": "Composer plugin for downloading additional files within any composer package.",
            "time": "2020-11-02T05:26:23+00:00"
        },
        {
            "name": "cweagans/composer-patches",
            "version": "1.6.7",
            "source": {
                "type": "git",
                "url": "https://github.com/cweagans/composer-patches.git",
                "reference": "2e6f72a2ad8d59cd7e2b729f218bf42adb14f590"
            },
            "dist": {
                "type": "zip",
                "url": "https://api.github.com/repos/cweagans/composer-patches/zipball/2e6f72a2ad8d59cd7e2b729f218bf42adb14f590",
                "reference": "2e6f72a2ad8d59cd7e2b729f218bf42adb14f590",
                "shasum": ""
            },
            "require": {
                "composer-plugin-api": "^1.0",
                "php": ">=5.3.0"
            },
            "require-dev": {
                "composer/composer": "~1.0",
                "phpunit/phpunit": "~4.6"
            },
            "type": "composer-plugin",
            "extra": {
                "class": "cweagans\\Composer\\Patches"
            },
            "autoload": {
                "psr-4": {
                    "cweagans\\Composer\\": "src"
                }
            },
            "notification-url": "https://packagist.org/downloads/",
            "license": [
                "BSD-3-Clause"
            ],
            "authors": [
                {
                    "name": "Cameron Eagans",
                    "email": "me@cweagans.net"
                }
            ],
            "description": "Provides a way to patch Composer packages.",
            "time": "2019-08-29T20:11:49+00:00"
        },
        {
            "name": "fasterimage/fasterimage",
            "version": "v1.5.0",
            "source": {
                "type": "git",
                "url": "https://github.com/willwashburn/fasterimage.git",
                "reference": "42d125a15dc124520aff2157bbed9a4b2d4f310a"
            },
            "dist": {
                "type": "zip",
                "url": "https://api.github.com/repos/willwashburn/fasterimage/zipball/42d125a15dc124520aff2157bbed9a4b2d4f310a",
                "reference": "42d125a15dc124520aff2157bbed9a4b2d4f310a",
                "shasum": ""
            },
            "require": {
                "php": ">=5.4.0",
                "willwashburn/stream": ">=1.0"
            },
            "require-dev": {
                "php-coveralls/php-coveralls": "^2.1",
                "php-mock/php-mock-phpunit": "^2.3",
                "phpunit/phpunit": "~6.0"
            },
            "type": "library",
            "autoload": {
                "classmap": [
                    "src"
                ]
            },
            "notification-url": "https://packagist.org/downloads/",
            "license": [
                "MIT"
            ],
            "authors": [
                {
                    "name": "Will Washburn",
                    "email": "will@tailwindapp.com"
                },
                {
                    "name": "Weston Ruter"
                }
            ],
            "description": "FasterImage finds the size or type of a set of images given their uris by fetching as little as needed, in parallel. Originally ported by Tom Moor.",
            "homepage": "https://github.com/willwashburn/fasterimage",
            "keywords": [
                "fast image",
                "faster image",
                "fasterimage",
                "fastimage",
                "getimagesize",
                "image size",
                "parallel"
            ],
            "time": "2019-05-25T14:33:33+00:00"
        },
        {
            "name": "mcaskill/composer-exclude-files",
            "version": "v2.0.0",
            "source": {
                "type": "git",
                "url": "https://github.com/mcaskill/composer-plugin-exclude-files.git",
                "reference": "2bf916ab1ec9959b3a58ba3652bad6ffedf0e10e"
            },
            "dist": {
                "type": "zip",
                "url": "https://api.github.com/repos/mcaskill/composer-plugin-exclude-files/zipball/2bf916ab1ec9959b3a58ba3652bad6ffedf0e10e",
                "reference": "2bf916ab1ec9959b3a58ba3652bad6ffedf0e10e",
                "shasum": ""
            },
            "require": {
                "composer-plugin-api": "^1.0 || ^2.0",
                "php": "^5.3.2 || ^7.0 || ^8.0"
            },
            "require-dev": {
                "composer/composer": "^1.0 || ^2.0",
                "symfony/phpunit-bridge": "^4.2 || ^5.0"
            },
            "type": "composer-plugin",
            "extra": {
                "branch-alias": {
                    "dev-master": "2.x-dev"
                },
                "class": "McAskill\\Composer\\ExcludeFilePlugin"
            },
            "autoload": {
                "psr-4": {
                    "McAskill\\Composer\\": "src/"
                }
            },
            "notification-url": "https://packagist.org/downloads/",
            "license": [
                "MIT"
            ],
            "authors": [
                {
                    "name": "Chauncey McAskill",
                    "email": "chauncey@mcaskill.ca"
                }
            ],
            "description": "Exclude files from autoload_files.php",
            "time": "2020-09-25T22:01:23+00:00"
        },
        {
            "name": "sabberworm/php-css-parser",
            "version": "dev-master",
            "source": {
                "type": "git",
                "url": "https://github.com/sabberworm/PHP-CSS-Parser.git",
                "reference": "830486636250e3076009c07696f0a5977f858436"
            },
            "dist": {
                "type": "zip",
                "url": "https://api.github.com/repos/sabberworm/PHP-CSS-Parser/zipball/830486636250e3076009c07696f0a5977f858436",
                "reference": "830486636250e3076009c07696f0a5977f858436",
                "shasum": ""
            },
            "require": {
                "php": ">=5.3.2"
            },
            "require-dev": {
                "codacy/coverage": "^1.4",
                "phpunit/phpunit": "^4.8.36"
            },
            "type": "library",
            "autoload": {
                "psr-4": {
                    "Sabberworm\\CSS\\": "lib/Sabberworm/CSS/"
                }
            },
            "notification-url": "https://packagist.org/downloads/",
            "license": [
                "MIT"
            ],
            "authors": [
                {
                    "name": "Raphael Schweikert"
                }
            ],
            "description": "Parser for CSS Files written in PHP",
            "homepage": "http://www.sabberworm.com/blog/2010/6/10/php-css-parser",
            "keywords": [
                "css",
                "parser",
                "stylesheet"
            ],
            "time": "2020-10-31T09:42:15+00:00"
        },
        {
            "name": "symfony/polyfill-mbstring",
            "version": "v1.19.0",
            "source": {
                "type": "git",
                "url": "https://github.com/symfony/polyfill-mbstring.git",
                "reference": "b5f7b932ee6fa802fc792eabd77c4c88084517ce"
            },
            "dist": {
                "type": "zip",
                "url": "https://api.github.com/repos/symfony/polyfill-mbstring/zipball/b5f7b932ee6fa802fc792eabd77c4c88084517ce",
                "reference": "b5f7b932ee6fa802fc792eabd77c4c88084517ce",
                "shasum": ""
            },
            "require": {
                "php": ">=5.3.3"
            },
            "suggest": {
                "ext-mbstring": "For best performance"
            },
            "type": "library",
            "extra": {
                "branch-alias": {
                    "dev-main": "1.19-dev"
                },
                "thanks": {
                    "name": "symfony/polyfill",
                    "url": "https://github.com/symfony/polyfill"
                }
            },
            "autoload": {
                "psr-4": {
                    "Symfony\\Polyfill\\Mbstring\\": ""
                },
                "files": [
                    "bootstrap.php"
                ]
            },
            "notification-url": "https://packagist.org/downloads/",
            "license": [
                "MIT"
            ],
            "authors": [
                {
                    "name": "Nicolas Grekas",
                    "email": "p@tchwork.com"
                },
                {
                    "name": "Symfony Community",
                    "homepage": "https://symfony.com/contributors"
                }
            ],
            "description": "Symfony polyfill for the Mbstring extension",
            "homepage": "https://symfony.com",
            "keywords": [
                "compatibility",
                "mbstring",
                "polyfill",
                "portable",
                "shim"
            ],
            "funding": [
                {
                    "url": "https://symfony.com/sponsor",
                    "type": "custom"
                },
                {
                    "url": "https://github.com/fabpot",
                    "type": "github"
                },
                {
                    "url": "https://tidelift.com/funding/github/packagist/symfony/symfony",
                    "type": "tidelift"
                }
            ],
            "time": "2020-10-23T09:01:57+00:00"
        },
        {
            "name": "togos/gitignore",
            "version": "1.1.1",
            "source": {
                "type": "git",
                "url": "https://github.com/TOGoS/PHPGitIgnore.git",
                "reference": "32bc0830e4123f670adcbf5ddda5bef362f4f4d4"
            },
            "dist": {
                "type": "zip",
                "url": "https://api.github.com/repos/TOGoS/PHPGitIgnore/zipball/32bc0830e4123f670adcbf5ddda5bef362f4f4d4",
                "reference": "32bc0830e4123f670adcbf5ddda5bef362f4f4d4",
                "shasum": ""
            },
            "require": {
                "php": ">=5.2"
            },
            "require-dev": {
                "togos/simpler-test": "1.1.1"
            },
            "type": "library",
            "autoload": {
                "psr-0": {
                    "TOGoS_GitIgnore_": "src/main/php/"
                }
            },
            "notification-url": "https://packagist.org/downloads/",
            "license": [
                "MIT"
            ],
            "description": "Parser for .gitignore (and sparse-checkout, and anything else using the same format) files",
            "time": "2019-04-19T19:16:58+00:00"
        },
        {
            "name": "willwashburn/stream",
            "version": "v1.0.0",
            "source": {
                "type": "git",
                "url": "https://github.com/willwashburn/stream.git",
                "reference": "345b3062493e3899d987dbdd1fec1c13ee28c903"
            },
            "dist": {
                "type": "zip",
                "url": "https://api.github.com/repos/willwashburn/stream/zipball/345b3062493e3899d987dbdd1fec1c13ee28c903",
                "reference": "345b3062493e3899d987dbdd1fec1c13ee28c903",
                "shasum": ""
            },
            "require": {
                "php": ">=5.4.0"
            },
            "require-dev": {
                "mockery/mockery": "~0.9",
                "phpunit/phpunit": "~4.0"
            },
            "type": "library",
            "autoload": {
                "psr-4": {
                    "WillWashburn\\": "src/"
                }
            },
            "notification-url": "https://packagist.org/downloads/",
            "license": [
                "MIT"
            ],
            "authors": [
                {
                    "name": "Will Washburn",
                    "email": "will.washburn@gmail.com"
                }
            ],
            "description": "model a sequence of data elements made available over time ",
            "homepage": "https://github.com/willwashburn/stream",
            "keywords": [
                "peek",
                "read",
                "stream",
                "streamable"
            ],
            "time": "2016-03-15T10:54:35+00:00"
        }
    ],
    "packages-dev": [
        {
            "name": "automattic/vipwpcs",
            "version": "2.2.0",
            "source": {
                "type": "git",
                "url": "https://github.com/Automattic/VIP-Coding-Standards.git",
                "reference": "4d0612461232b313d06321f1501c3989bd6aecf9"
            },
            "dist": {
                "type": "zip",
                "url": "https://api.github.com/repos/Automattic/VIP-Coding-Standards/zipball/4d0612461232b313d06321f1501c3989bd6aecf9",
                "reference": "4d0612461232b313d06321f1501c3989bd6aecf9",
                "shasum": ""
            },
            "require": {
                "php": ">=5.4",
                "sirbrillig/phpcs-variable-analysis": "^2.8.3",
                "squizlabs/php_codesniffer": "^3.5.5",
                "wp-coding-standards/wpcs": "^2.3"
            },
            "require-dev": {
                "dealerdirect/phpcodesniffer-composer-installer": "^0.7",
                "phpcompatibility/php-compatibility": "^9",
                "phpunit/phpunit": "^4 || ^5 || ^6 || ^7"
            },
            "suggest": {
                "dealerdirect/phpcodesniffer-composer-installer": "^0.7 || This Composer plugin will manage the PHPCS 'installed_paths' automatically."
            },
            "type": "phpcodesniffer-standard",
            "notification-url": "https://packagist.org/downloads/",
            "license": [
                "MIT"
            ],
            "authors": [
                {
                    "name": "Contributors",
                    "homepage": "https://github.com/Automattic/VIP-Coding-Standards/graphs/contributors"
                }
            ],
            "description": "PHP_CodeSniffer rules (sniffs) to enforce WordPress VIP minimum coding conventions",
            "keywords": [
                "phpcs",
                "standards",
                "wordpress"
            ],
            "time": "2020-09-07T10:45:45+00:00"
        },
        {
            "name": "composer/xdebug-handler",
            "version": "1.4.4",
            "source": {
                "type": "git",
                "url": "https://github.com/composer/xdebug-handler.git",
                "reference": "6e076a124f7ee146f2487554a94b6a19a74887ba"
            },
            "dist": {
                "type": "zip",
                "url": "https://api.github.com/repos/composer/xdebug-handler/zipball/6e076a124f7ee146f2487554a94b6a19a74887ba",
                "reference": "6e076a124f7ee146f2487554a94b6a19a74887ba",
                "shasum": ""
            },
            "require": {
                "php": "^5.3.2 || ^7.0 || ^8.0",
                "psr/log": "^1.0"
            },
            "require-dev": {
                "phpunit/phpunit": "^4.8.35 || ^5.7 || 6.5 - 8"
            },
            "type": "library",
            "autoload": {
                "psr-4": {
                    "Composer\\XdebugHandler\\": "src"
                }
            },
            "notification-url": "https://packagist.org/downloads/",
            "license": [
                "MIT"
            ],
            "authors": [
                {
                    "name": "John Stevenson",
                    "email": "john-stevenson@blueyonder.co.uk"
                }
            ],
            "description": "Restarts a process without Xdebug.",
            "keywords": [
                "Xdebug",
                "performance"
            ],
            "funding": [
                {
                    "url": "https://packagist.com",
                    "type": "custom"
                },
                {
                    "url": "https://github.com/composer",
                    "type": "github"
                },
                {
                    "url": "https://tidelift.com/funding/github/packagist/composer/composer",
                    "type": "tidelift"
                }
            ],
            "time": "2020-10-24T12:39:10+00:00"
        },
        {
            "name": "dealerdirect/phpcodesniffer-composer-installer",
            "version": "v0.7.0",
            "source": {
                "type": "git",
                "url": "https://github.com/Dealerdirect/phpcodesniffer-composer-installer.git",
                "reference": "e8d808670b8f882188368faaf1144448c169c0b7"
            },
            "dist": {
                "type": "zip",
                "url": "https://api.github.com/repos/Dealerdirect/phpcodesniffer-composer-installer/zipball/e8d808670b8f882188368faaf1144448c169c0b7",
                "reference": "e8d808670b8f882188368faaf1144448c169c0b7",
                "shasum": ""
            },
            "require": {
                "composer-plugin-api": "^1.0 || ^2.0",
                "php": ">=5.3",
                "squizlabs/php_codesniffer": "^2 || ^3 || 4.0.x-dev"
            },
            "require-dev": {
                "composer/composer": "*",
                "phpcompatibility/php-compatibility": "^9.0",
                "sensiolabs/security-checker": "^4.1.0"
            },
            "type": "composer-plugin",
            "extra": {
                "class": "Dealerdirect\\Composer\\Plugin\\Installers\\PHPCodeSniffer\\Plugin"
            },
            "autoload": {
                "psr-4": {
                    "Dealerdirect\\Composer\\Plugin\\Installers\\PHPCodeSniffer\\": "src/"
                }
            },
            "notification-url": "https://packagist.org/downloads/",
            "license": [
                "MIT"
            ],
            "authors": [
                {
                    "name": "Franck Nijhof",
                    "email": "franck.nijhof@dealerdirect.com",
                    "homepage": "http://www.frenck.nl",
                    "role": "Developer / IT Manager"
                }
            ],
            "description": "PHP_CodeSniffer Standards Composer Installer Plugin",
            "homepage": "http://www.dealerdirect.com",
            "keywords": [
                "PHPCodeSniffer",
                "PHP_CodeSniffer",
                "code quality",
                "codesniffer",
                "composer",
                "installer",
                "phpcs",
                "plugin",
                "qa",
                "quality",
                "standard",
                "standards",
                "style guide",
                "stylecheck",
                "tests"
            ],
            "time": "2020-06-25T14:57:39+00:00"
        },
        {
            "name": "doctrine/instantiator",
            "version": "1.0.5",
            "source": {
                "type": "git",
                "url": "https://github.com/doctrine/instantiator.git",
                "reference": "8e884e78f9f0eb1329e445619e04456e64d8051d"
            },
            "dist": {
                "type": "zip",
                "url": "https://api.github.com/repos/doctrine/instantiator/zipball/8e884e78f9f0eb1329e445619e04456e64d8051d",
                "reference": "8e884e78f9f0eb1329e445619e04456e64d8051d",
                "shasum": ""
            },
            "require": {
                "php": ">=5.3,<8.0-DEV"
            },
            "require-dev": {
                "athletic/athletic": "~0.1.8",
                "ext-pdo": "*",
                "ext-phar": "*",
                "phpunit/phpunit": "~4.0",
                "squizlabs/php_codesniffer": "~2.0"
            },
            "type": "library",
            "extra": {
                "branch-alias": {
                    "dev-master": "1.0.x-dev"
                }
            },
            "autoload": {
                "psr-4": {
                    "Doctrine\\Instantiator\\": "src/Doctrine/Instantiator/"
                }
            },
            "notification-url": "https://packagist.org/downloads/",
            "license": [
                "MIT"
            ],
            "authors": [
                {
                    "name": "Marco Pivetta",
                    "email": "ocramius@gmail.com",
                    "homepage": "http://ocramius.github.com/"
                }
            ],
            "description": "A small, lightweight utility to instantiate objects in PHP without invoking their constructors",
            "homepage": "https://github.com/doctrine/instantiator",
            "keywords": [
                "constructor",
                "instantiate"
            ],
            "time": "2015-06-14T21:17:01+00:00"
        },
        {
            "name": "myclabs/deep-copy",
            "version": "1.7.0",
            "source": {
                "type": "git",
                "url": "https://github.com/myclabs/DeepCopy.git",
                "reference": "3b8a3a99ba1f6a3952ac2747d989303cbd6b7a3e"
            },
            "dist": {
                "type": "zip",
                "url": "https://api.github.com/repos/myclabs/DeepCopy/zipball/3b8a3a99ba1f6a3952ac2747d989303cbd6b7a3e",
                "reference": "3b8a3a99ba1f6a3952ac2747d989303cbd6b7a3e",
                "shasum": ""
            },
            "require": {
                "php": "^5.6 || ^7.0"
            },
            "require-dev": {
                "doctrine/collections": "^1.0",
                "doctrine/common": "^2.6",
                "phpunit/phpunit": "^4.1"
            },
            "type": "library",
            "autoload": {
                "psr-4": {
                    "DeepCopy\\": "src/DeepCopy/"
                },
                "files": [
                    "src/DeepCopy/deep_copy.php"
                ]
            },
            "notification-url": "https://packagist.org/downloads/",
            "license": [
                "MIT"
            ],
            "description": "Create deep copies (clones) of your objects",
            "keywords": [
                "clone",
                "copy",
                "duplicate",
                "object",
                "object graph"
            ],
            "time": "2017-10-19T19:58:43+00:00"
        },
        {
            "name": "pdepend/pdepend",
            "version": "2.8.0",
            "source": {
                "type": "git",
                "url": "https://github.com/pdepend/pdepend.git",
                "reference": "c64472f8e76ca858c79ad9a4cf1e2734b3f8cc38"
            },
            "dist": {
                "type": "zip",
                "url": "https://api.github.com/repos/pdepend/pdepend/zipball/c64472f8e76ca858c79ad9a4cf1e2734b3f8cc38",
                "reference": "c64472f8e76ca858c79ad9a4cf1e2734b3f8cc38",
                "shasum": ""
            },
            "require": {
                "php": ">=5.3.7",
                "symfony/config": "^2.3.0|^3|^4|^5",
                "symfony/dependency-injection": "^2.3.0|^3|^4|^5",
                "symfony/filesystem": "^2.3.0|^3|^4|^5"
            },
            "require-dev": {
                "easy-doc/easy-doc": "0.0.0 || ^1.2.3",
                "gregwar/rst": "^1.0",
                "phpunit/phpunit": "^4.8.35|^5.7",
                "squizlabs/php_codesniffer": "^2.0.0"
            },
            "bin": [
                "src/bin/pdepend"
            ],
            "type": "library",
            "extra": {
                "branch-alias": {
                    "dev-master": "2.x-dev"
                }
            },
            "autoload": {
                "psr-4": {
                    "PDepend\\": "src/main/php/PDepend"
                }
            },
            "notification-url": "https://packagist.org/downloads/",
            "license": [
                "BSD-3-Clause"
            ],
            "description": "Official version of pdepend to be handled with Composer",
            "funding": [
                {
                    "url": "https://tidelift.com/funding/github/packagist/pdepend/pdepend",
                    "type": "tidelift"
                }
            ],
            "time": "2020-06-20T10:53:13+00:00"
        },
        {
            "name": "php-stubs/wordpress-stubs",
            "version": "v5.5.3",
            "source": {
                "type": "git",
                "url": "https://github.com/php-stubs/wordpress-stubs.git",
                "reference": "7a8d0009b38c5fdec777a0a5333552ff6e445065"
            },
            "dist": {
                "type": "zip",
                "url": "https://api.github.com/repos/php-stubs/wordpress-stubs/zipball/7a8d0009b38c5fdec777a0a5333552ff6e445065",
                "reference": "7a8d0009b38c5fdec777a0a5333552ff6e445065",
                "shasum": ""
            },
            "replace": {
                "giacocorsiglia/wordpress-stubs": "*"
            },
            "require-dev": {
                "giacocorsiglia/stubs-generator": "^0.5.0",
                "php": "~7.1"
            },
            "suggest": {
                "paragonie/sodium_compat": "Pure PHP implementation of libsodium",
                "symfony/polyfill-php73": "Symfony polyfill backporting some PHP 7.3+ features to lower PHP versions",
                "szepeviktor/phpstan-wordpress": "WordPress extensions for PHPStan"
            },
            "type": "library",
            "notification-url": "https://packagist.org/downloads/",
            "license": [
                "MIT"
            ],
            "description": "WordPress function and class declaration stubs for static analysis.",
            "homepage": "https://github.com/php-stubs/wordpress-stubs",
            "keywords": [
                "PHPStan",
                "static analysis",
                "wordpress"
            ],
            "time": "2020-10-31T01:42:05+00:00"
        },
        {
            "name": "phpcompatibility/php-compatibility",
            "version": "9.3.5",
            "source": {
                "type": "git",
                "url": "https://github.com/PHPCompatibility/PHPCompatibility.git",
                "reference": "9fb324479acf6f39452e0655d2429cc0d3914243"
            },
            "dist": {
                "type": "zip",
                "url": "https://api.github.com/repos/PHPCompatibility/PHPCompatibility/zipball/9fb324479acf6f39452e0655d2429cc0d3914243",
                "reference": "9fb324479acf6f39452e0655d2429cc0d3914243",
                "shasum": ""
            },
            "require": {
                "php": ">=5.3",
                "squizlabs/php_codesniffer": "^2.3 || ^3.0.2"
            },
            "conflict": {
                "squizlabs/php_codesniffer": "2.6.2"
            },
            "require-dev": {
                "phpunit/phpunit": "~4.5 || ^5.0 || ^6.0 || ^7.0"
            },
            "suggest": {
                "dealerdirect/phpcodesniffer-composer-installer": "^0.5 || This Composer plugin will sort out the PHPCS 'installed_paths' automatically.",
                "roave/security-advisories": "dev-master || Helps prevent installing dependencies with known security issues."
            },
            "type": "phpcodesniffer-standard",
            "notification-url": "https://packagist.org/downloads/",
            "license": [
                "LGPL-3.0-or-later"
            ],
            "authors": [
                {
                    "name": "Wim Godden",
                    "homepage": "https://github.com/wimg",
                    "role": "lead"
                },
                {
                    "name": "Juliette Reinders Folmer",
                    "homepage": "https://github.com/jrfnl",
                    "role": "lead"
                },
                {
                    "name": "Contributors",
                    "homepage": "https://github.com/PHPCompatibility/PHPCompatibility/graphs/contributors"
                }
            ],
            "description": "A set of sniffs for PHP_CodeSniffer that checks for PHP cross-version compatibility.",
            "homepage": "http://techblog.wimgodden.be/tag/codesniffer/",
            "keywords": [
                "compatibility",
                "phpcs",
                "standards"
            ],
            "time": "2019-12-27T09:44:58+00:00"
        },
        {
            "name": "phpcompatibility/phpcompatibility-paragonie",
            "version": "1.3.0",
            "source": {
                "type": "git",
                "url": "https://github.com/PHPCompatibility/PHPCompatibilityParagonie.git",
                "reference": "b862bc32f7e860d0b164b199bd995e690b4b191c"
            },
            "dist": {
                "type": "zip",
                "url": "https://api.github.com/repos/PHPCompatibility/PHPCompatibilityParagonie/zipball/b862bc32f7e860d0b164b199bd995e690b4b191c",
                "reference": "b862bc32f7e860d0b164b199bd995e690b4b191c",
                "shasum": ""
            },
            "require": {
                "phpcompatibility/php-compatibility": "^9.0"
            },
            "require-dev": {
                "dealerdirect/phpcodesniffer-composer-installer": "^0.5",
                "paragonie/random_compat": "dev-master",
                "paragonie/sodium_compat": "dev-master"
            },
            "suggest": {
                "dealerdirect/phpcodesniffer-composer-installer": "^0.5 || This Composer plugin will sort out the PHP_CodeSniffer 'installed_paths' automatically.",
                "roave/security-advisories": "dev-master || Helps prevent installing dependencies with known security issues."
            },
            "type": "phpcodesniffer-standard",
            "notification-url": "https://packagist.org/downloads/",
            "license": [
                "LGPL-3.0-or-later"
            ],
            "authors": [
                {
                    "name": "Wim Godden",
                    "role": "lead"
                },
                {
                    "name": "Juliette Reinders Folmer",
                    "role": "lead"
                }
            ],
            "description": "A set of rulesets for PHP_CodeSniffer to check for PHP cross-version compatibility issues in projects, while accounting for polyfills provided by the Paragonie polyfill libraries.",
            "homepage": "http://phpcompatibility.com/",
            "keywords": [
                "compatibility",
                "paragonie",
                "phpcs",
                "polyfill",
                "standards"
            ],
            "time": "2019-11-04T15:17:54+00:00"
        },
        {
            "name": "phpcompatibility/phpcompatibility-wp",
            "version": "2.1.0",
            "source": {
                "type": "git",
                "url": "https://github.com/PHPCompatibility/PHPCompatibilityWP.git",
                "reference": "41bef18ba688af638b7310666db28e1ea9158b2f"
            },
            "dist": {
                "type": "zip",
                "url": "https://api.github.com/repos/PHPCompatibility/PHPCompatibilityWP/zipball/41bef18ba688af638b7310666db28e1ea9158b2f",
                "reference": "41bef18ba688af638b7310666db28e1ea9158b2f",
                "shasum": ""
            },
            "require": {
                "phpcompatibility/php-compatibility": "^9.0",
                "phpcompatibility/phpcompatibility-paragonie": "^1.0"
            },
            "require-dev": {
                "dealerdirect/phpcodesniffer-composer-installer": "^0.5"
            },
            "suggest": {
                "dealerdirect/phpcodesniffer-composer-installer": "^0.5 || This Composer plugin will sort out the PHP_CodeSniffer 'installed_paths' automatically.",
                "roave/security-advisories": "dev-master || Helps prevent installing dependencies with known security issues."
            },
            "type": "phpcodesniffer-standard",
            "notification-url": "https://packagist.org/downloads/",
            "license": [
                "LGPL-3.0-or-later"
            ],
            "authors": [
                {
                    "name": "Wim Godden",
                    "role": "lead"
                },
                {
                    "name": "Juliette Reinders Folmer",
                    "role": "lead"
                }
            ],
            "description": "A ruleset for PHP_CodeSniffer to check for PHP cross-version compatibility issues in projects, while accounting for polyfills provided by WordPress.",
            "homepage": "http://phpcompatibility.com/",
            "keywords": [
                "compatibility",
                "phpcs",
                "standards",
                "wordpress"
            ],
            "time": "2019-08-28T14:22:28+00:00"
        },
        {
            "name": "phpdocumentor/reflection-common",
            "version": "1.0.1",
            "source": {
                "type": "git",
                "url": "https://github.com/phpDocumentor/ReflectionCommon.git",
                "reference": "21bdeb5f65d7ebf9f43b1b25d404f87deab5bfb6"
            },
            "dist": {
                "type": "zip",
                "url": "https://api.github.com/repos/phpDocumentor/ReflectionCommon/zipball/21bdeb5f65d7ebf9f43b1b25d404f87deab5bfb6",
                "reference": "21bdeb5f65d7ebf9f43b1b25d404f87deab5bfb6",
                "shasum": ""
            },
            "require": {
                "php": ">=5.5"
            },
            "require-dev": {
                "phpunit/phpunit": "^4.6"
            },
            "type": "library",
            "extra": {
                "branch-alias": {
                    "dev-master": "1.0.x-dev"
                }
            },
            "autoload": {
                "psr-4": {
                    "phpDocumentor\\Reflection\\": [
                        "src"
                    ]
                }
            },
            "notification-url": "https://packagist.org/downloads/",
            "license": [
                "MIT"
            ],
            "authors": [
                {
                    "name": "Jaap van Otterdijk",
                    "email": "opensource@ijaap.nl"
                }
            ],
            "description": "Common reflection classes used by phpdocumentor to reflect the code structure",
            "homepage": "http://www.phpdoc.org",
            "keywords": [
                "FQSEN",
                "phpDocumentor",
                "phpdoc",
                "reflection",
                "static analysis"
            ],
            "time": "2017-09-11T18:02:19+00:00"
        },
        {
            "name": "phpdocumentor/reflection-docblock",
            "version": "3.3.2",
            "source": {
                "type": "git",
                "url": "https://github.com/phpDocumentor/ReflectionDocBlock.git",
                "reference": "bf329f6c1aadea3299f08ee804682b7c45b326a2"
            },
            "dist": {
                "type": "zip",
                "url": "https://api.github.com/repos/phpDocumentor/ReflectionDocBlock/zipball/bf329f6c1aadea3299f08ee804682b7c45b326a2",
                "reference": "bf329f6c1aadea3299f08ee804682b7c45b326a2",
                "shasum": ""
            },
            "require": {
                "php": "^5.6 || ^7.0",
                "phpdocumentor/reflection-common": "^1.0.0",
                "phpdocumentor/type-resolver": "^0.4.0",
                "webmozart/assert": "^1.0"
            },
            "require-dev": {
                "mockery/mockery": "^0.9.4",
                "phpunit/phpunit": "^4.4"
            },
            "type": "library",
            "autoload": {
                "psr-4": {
                    "phpDocumentor\\Reflection\\": [
                        "src/"
                    ]
                }
            },
            "notification-url": "https://packagist.org/downloads/",
            "license": [
                "MIT"
            ],
            "authors": [
                {
                    "name": "Mike van Riel",
                    "email": "me@mikevanriel.com"
                }
            ],
            "description": "With this component, a library can provide support for annotations via DocBlocks or otherwise retrieve information that is embedded in a DocBlock.",
            "time": "2017-11-10T14:09:06+00:00"
        },
        {
            "name": "phpdocumentor/type-resolver",
            "version": "0.4.0",
            "source": {
                "type": "git",
                "url": "https://github.com/phpDocumentor/TypeResolver.git",
                "reference": "9c977708995954784726e25d0cd1dddf4e65b0f7"
            },
            "dist": {
                "type": "zip",
                "url": "https://api.github.com/repos/phpDocumentor/TypeResolver/zipball/9c977708995954784726e25d0cd1dddf4e65b0f7",
                "reference": "9c977708995954784726e25d0cd1dddf4e65b0f7",
                "shasum": ""
            },
            "require": {
                "php": "^5.5 || ^7.0",
                "phpdocumentor/reflection-common": "^1.0"
            },
            "require-dev": {
                "mockery/mockery": "^0.9.4",
                "phpunit/phpunit": "^5.2||^4.8.24"
            },
            "type": "library",
            "extra": {
                "branch-alias": {
                    "dev-master": "1.0.x-dev"
                }
            },
            "autoload": {
                "psr-4": {
                    "phpDocumentor\\Reflection\\": [
                        "src/"
                    ]
                }
            },
            "notification-url": "https://packagist.org/downloads/",
            "license": [
                "MIT"
            ],
            "authors": [
                {
                    "name": "Mike van Riel",
                    "email": "me@mikevanriel.com"
                }
            ],
            "time": "2017-07-14T14:27:02+00:00"
        },
        {
            "name": "phpmd/phpmd",
            "version": "2.9.1",
            "source": {
                "type": "git",
                "url": "https://github.com/phpmd/phpmd.git",
                "reference": "ce10831d4ddc2686c1348a98069771dd314534a8"
            },
            "dist": {
                "type": "zip",
                "url": "https://api.github.com/repos/phpmd/phpmd/zipball/ce10831d4ddc2686c1348a98069771dd314534a8",
                "reference": "ce10831d4ddc2686c1348a98069771dd314534a8",
                "shasum": ""
            },
            "require": {
                "composer/xdebug-handler": "^1.0",
                "ext-xml": "*",
                "pdepend/pdepend": "^2.7.1",
                "php": ">=5.3.9"
            },
            "require-dev": {
                "easy-doc/easy-doc": "0.0.0 || ^1.3.2",
                "ext-json": "*",
                "ext-simplexml": "*",
                "gregwar/rst": "^1.0",
                "mikey179/vfsstream": "^1.6.4",
                "phpunit/phpunit": "^4.8.36 || ^5.7.27",
                "squizlabs/php_codesniffer": "^2.0"
            },
            "bin": [
                "src/bin/phpmd"
            ],
            "type": "library",
            "autoload": {
                "psr-0": {
                    "PHPMD\\": "src/main/php"
                }
            },
            "notification-url": "https://packagist.org/downloads/",
            "license": [
                "BSD-3-Clause"
            ],
            "authors": [
                {
                    "name": "Manuel Pichler",
                    "email": "github@manuel-pichler.de",
                    "homepage": "https://github.com/manuelpichler",
                    "role": "Project Founder"
                },
                {
                    "name": "Marc Würth",
                    "email": "ravage@bluewin.ch",
                    "homepage": "https://github.com/ravage84",
                    "role": "Project Maintainer"
                },
                {
                    "name": "Other contributors",
                    "homepage": "https://github.com/phpmd/phpmd/graphs/contributors",
                    "role": "Contributors"
                }
            ],
            "description": "PHPMD is a spin-off project of PHP Depend and aims to be a PHP equivalent of the well known Java tool PMD.",
            "homepage": "https://phpmd.org/",
            "keywords": [
                "mess detection",
                "mess detector",
                "pdepend",
                "phpmd",
                "pmd"
            ],
            "funding": [
                {
                    "url": "https://tidelift.com/funding/github/packagist/phpmd/phpmd",
                    "type": "tidelift"
                }
            ],
            "time": "2020-09-23T22:06:32+00:00"
        },
        {
            "name": "phpspec/prophecy",
            "version": "v1.10.3",
            "source": {
                "type": "git",
                "url": "https://github.com/phpspec/prophecy.git",
                "reference": "451c3cd1418cf640de218914901e51b064abb093"
            },
            "dist": {
                "type": "zip",
                "url": "https://api.github.com/repos/phpspec/prophecy/zipball/451c3cd1418cf640de218914901e51b064abb093",
                "reference": "451c3cd1418cf640de218914901e51b064abb093",
                "shasum": ""
            },
            "require": {
                "doctrine/instantiator": "^1.0.2",
                "php": "^5.3|^7.0",
                "phpdocumentor/reflection-docblock": "^2.0|^3.0.2|^4.0|^5.0",
                "sebastian/comparator": "^1.2.3|^2.0|^3.0|^4.0",
                "sebastian/recursion-context": "^1.0|^2.0|^3.0|^4.0"
            },
            "require-dev": {
                "phpspec/phpspec": "^2.5 || ^3.2",
                "phpunit/phpunit": "^4.8.35 || ^5.7 || ^6.5 || ^7.1"
            },
            "type": "library",
            "extra": {
                "branch-alias": {
                    "dev-master": "1.10.x-dev"
                }
            },
            "autoload": {
                "psr-4": {
                    "Prophecy\\": "src/Prophecy"
                }
            },
            "notification-url": "https://packagist.org/downloads/",
            "license": [
                "MIT"
            ],
            "authors": [
                {
                    "name": "Konstantin Kudryashov",
                    "email": "ever.zet@gmail.com",
                    "homepage": "http://everzet.com"
                },
                {
                    "name": "Marcello Duarte",
                    "email": "marcello.duarte@gmail.com"
                }
            ],
            "description": "Highly opinionated mocking framework for PHP 5.3+",
            "homepage": "https://github.com/phpspec/prophecy",
            "keywords": [
                "Double",
                "Dummy",
                "fake",
                "mock",
                "spy",
                "stub"
            ],
            "time": "2020-03-05T15:02:03+00:00"
        },
        {
            "name": "phpunit/php-code-coverage",
            "version": "4.0.8",
            "source": {
                "type": "git",
                "url": "https://github.com/sebastianbergmann/php-code-coverage.git",
                "reference": "ef7b2f56815df854e66ceaee8ebe9393ae36a40d"
            },
            "dist": {
                "type": "zip",
                "url": "https://api.github.com/repos/sebastianbergmann/php-code-coverage/zipball/ef7b2f56815df854e66ceaee8ebe9393ae36a40d",
                "reference": "ef7b2f56815df854e66ceaee8ebe9393ae36a40d",
                "shasum": ""
            },
            "require": {
                "ext-dom": "*",
                "ext-xmlwriter": "*",
                "php": "^5.6 || ^7.0",
                "phpunit/php-file-iterator": "^1.3",
                "phpunit/php-text-template": "^1.2",
                "phpunit/php-token-stream": "^1.4.2 || ^2.0",
                "sebastian/code-unit-reverse-lookup": "^1.0",
                "sebastian/environment": "^1.3.2 || ^2.0",
                "sebastian/version": "^1.0 || ^2.0"
            },
            "require-dev": {
                "ext-xdebug": "^2.1.4",
                "phpunit/phpunit": "^5.7"
            },
            "suggest": {
                "ext-xdebug": "^2.5.1"
            },
            "type": "library",
            "extra": {
                "branch-alias": {
                    "dev-master": "4.0.x-dev"
                }
            },
            "autoload": {
                "classmap": [
                    "src/"
                ]
            },
            "notification-url": "https://packagist.org/downloads/",
            "license": [
                "BSD-3-Clause"
            ],
            "authors": [
                {
                    "name": "Sebastian Bergmann",
                    "email": "sb@sebastian-bergmann.de",
                    "role": "lead"
                }
            ],
            "description": "Library that provides collection, processing, and rendering functionality for PHP code coverage information.",
            "homepage": "https://github.com/sebastianbergmann/php-code-coverage",
            "keywords": [
                "coverage",
                "testing",
                "xunit"
            ],
            "time": "2017-04-02T07:44:40+00:00"
        },
        {
            "name": "phpunit/php-file-iterator",
            "version": "1.4.5",
            "source": {
                "type": "git",
                "url": "https://github.com/sebastianbergmann/php-file-iterator.git",
                "reference": "730b01bc3e867237eaac355e06a36b85dd93a8b4"
            },
            "dist": {
                "type": "zip",
                "url": "https://api.github.com/repos/sebastianbergmann/php-file-iterator/zipball/730b01bc3e867237eaac355e06a36b85dd93a8b4",
                "reference": "730b01bc3e867237eaac355e06a36b85dd93a8b4",
                "shasum": ""
            },
            "require": {
                "php": ">=5.3.3"
            },
            "type": "library",
            "extra": {
                "branch-alias": {
                    "dev-master": "1.4.x-dev"
                }
            },
            "autoload": {
                "classmap": [
                    "src/"
                ]
            },
            "notification-url": "https://packagist.org/downloads/",
            "license": [
                "BSD-3-Clause"
            ],
            "authors": [
                {
                    "name": "Sebastian Bergmann",
                    "email": "sb@sebastian-bergmann.de",
                    "role": "lead"
                }
            ],
            "description": "FilterIterator implementation that filters files based on a list of suffixes.",
            "homepage": "https://github.com/sebastianbergmann/php-file-iterator/",
            "keywords": [
                "filesystem",
                "iterator"
            ],
            "time": "2017-11-27T13:52:08+00:00"
        },
        {
            "name": "phpunit/php-text-template",
            "version": "1.2.1",
            "source": {
                "type": "git",
                "url": "https://github.com/sebastianbergmann/php-text-template.git",
                "reference": "31f8b717e51d9a2afca6c9f046f5d69fc27c8686"
            },
            "dist": {
                "type": "zip",
                "url": "https://api.github.com/repos/sebastianbergmann/php-text-template/zipball/31f8b717e51d9a2afca6c9f046f5d69fc27c8686",
                "reference": "31f8b717e51d9a2afca6c9f046f5d69fc27c8686",
                "shasum": ""
            },
            "require": {
                "php": ">=5.3.3"
            },
            "type": "library",
            "autoload": {
                "classmap": [
                    "src/"
                ]
            },
            "notification-url": "https://packagist.org/downloads/",
            "license": [
                "BSD-3-Clause"
            ],
            "authors": [
                {
                    "name": "Sebastian Bergmann",
                    "email": "sebastian@phpunit.de",
                    "role": "lead"
                }
            ],
            "description": "Simple template engine.",
            "homepage": "https://github.com/sebastianbergmann/php-text-template/",
            "keywords": [
                "template"
            ],
            "time": "2015-06-21T13:50:34+00:00"
        },
        {
            "name": "phpunit/php-timer",
            "version": "1.0.9",
            "source": {
                "type": "git",
                "url": "https://github.com/sebastianbergmann/php-timer.git",
                "reference": "3dcf38ca72b158baf0bc245e9184d3fdffa9c46f"
            },
            "dist": {
                "type": "zip",
                "url": "https://api.github.com/repos/sebastianbergmann/php-timer/zipball/3dcf38ca72b158baf0bc245e9184d3fdffa9c46f",
                "reference": "3dcf38ca72b158baf0bc245e9184d3fdffa9c46f",
                "shasum": ""
            },
            "require": {
                "php": "^5.3.3 || ^7.0"
            },
            "require-dev": {
                "phpunit/phpunit": "^4.8.35 || ^5.7 || ^6.0"
            },
            "type": "library",
            "extra": {
                "branch-alias": {
                    "dev-master": "1.0-dev"
                }
            },
            "autoload": {
                "classmap": [
                    "src/"
                ]
            },
            "notification-url": "https://packagist.org/downloads/",
            "license": [
                "BSD-3-Clause"
            ],
            "authors": [
                {
                    "name": "Sebastian Bergmann",
                    "email": "sb@sebastian-bergmann.de",
                    "role": "lead"
                }
            ],
            "description": "Utility class for timing",
            "homepage": "https://github.com/sebastianbergmann/php-timer/",
            "keywords": [
                "timer"
            ],
            "time": "2017-02-26T11:10:40+00:00"
        },
        {
            "name": "phpunit/php-token-stream",
            "version": "1.4.12",
            "source": {
                "type": "git",
                "url": "https://github.com/sebastianbergmann/php-token-stream.git",
                "reference": "1ce90ba27c42e4e44e6d8458241466380b51fa16"
            },
            "dist": {
                "type": "zip",
                "url": "https://api.github.com/repos/sebastianbergmann/php-token-stream/zipball/1ce90ba27c42e4e44e6d8458241466380b51fa16",
                "reference": "1ce90ba27c42e4e44e6d8458241466380b51fa16",
                "shasum": ""
            },
            "require": {
                "ext-tokenizer": "*",
                "php": ">=5.3.3"
            },
            "require-dev": {
                "phpunit/phpunit": "~4.2"
            },
            "type": "library",
            "extra": {
                "branch-alias": {
                    "dev-master": "1.4-dev"
                }
            },
            "autoload": {
                "classmap": [
                    "src/"
                ]
            },
            "notification-url": "https://packagist.org/downloads/",
            "license": [
                "BSD-3-Clause"
            ],
            "authors": [
                {
                    "name": "Sebastian Bergmann",
                    "email": "sebastian@phpunit.de"
                }
            ],
            "description": "Wrapper around PHP's tokenizer extension.",
            "homepage": "https://github.com/sebastianbergmann/php-token-stream/",
            "keywords": [
                "tokenizer"
            ],
            "abandoned": true,
            "time": "2017-12-04T08:55:13+00:00"
        },
        {
            "name": "phpunit/phpunit",
            "version": "5.7.27",
            "source": {
                "type": "git",
                "url": "https://github.com/sebastianbergmann/phpunit.git",
                "reference": "b7803aeca3ccb99ad0a506fa80b64cd6a56bbc0c"
            },
            "dist": {
                "type": "zip",
                "url": "https://api.github.com/repos/sebastianbergmann/phpunit/zipball/b7803aeca3ccb99ad0a506fa80b64cd6a56bbc0c",
                "reference": "b7803aeca3ccb99ad0a506fa80b64cd6a56bbc0c",
                "shasum": ""
            },
            "require": {
                "ext-dom": "*",
                "ext-json": "*",
                "ext-libxml": "*",
                "ext-mbstring": "*",
                "ext-xml": "*",
                "myclabs/deep-copy": "~1.3",
                "php": "^5.6 || ^7.0",
                "phpspec/prophecy": "^1.6.2",
                "phpunit/php-code-coverage": "^4.0.4",
                "phpunit/php-file-iterator": "~1.4",
                "phpunit/php-text-template": "~1.2",
                "phpunit/php-timer": "^1.0.6",
                "phpunit/phpunit-mock-objects": "^3.2",
                "sebastian/comparator": "^1.2.4",
                "sebastian/diff": "^1.4.3",
                "sebastian/environment": "^1.3.4 || ^2.0",
                "sebastian/exporter": "~2.0",
                "sebastian/global-state": "^1.1",
                "sebastian/object-enumerator": "~2.0",
                "sebastian/resource-operations": "~1.0",
                "sebastian/version": "^1.0.6|^2.0.1",
                "symfony/yaml": "~2.1|~3.0|~4.0"
            },
            "conflict": {
                "phpdocumentor/reflection-docblock": "3.0.2"
            },
            "require-dev": {
                "ext-pdo": "*"
            },
            "suggest": {
                "ext-xdebug": "*",
                "phpunit/php-invoker": "~1.1"
            },
            "bin": [
                "phpunit"
            ],
            "type": "library",
            "extra": {
                "branch-alias": {
                    "dev-master": "5.7.x-dev"
                }
            },
            "autoload": {
                "classmap": [
                    "src/"
                ]
            },
            "notification-url": "https://packagist.org/downloads/",
            "license": [
                "BSD-3-Clause"
            ],
            "authors": [
                {
                    "name": "Sebastian Bergmann",
                    "email": "sebastian@phpunit.de",
                    "role": "lead"
                }
            ],
            "description": "The PHP Unit Testing framework.",
            "homepage": "https://phpunit.de/",
            "keywords": [
                "phpunit",
                "testing",
                "xunit"
            ],
            "time": "2018-02-01T05:50:59+00:00"
        },
        {
            "name": "phpunit/phpunit-mock-objects",
            "version": "3.4.4",
            "source": {
                "type": "git",
                "url": "https://github.com/sebastianbergmann/phpunit-mock-objects.git",
                "reference": "a23b761686d50a560cc56233b9ecf49597cc9118"
            },
            "dist": {
                "type": "zip",
                "url": "https://api.github.com/repos/sebastianbergmann/phpunit-mock-objects/zipball/a23b761686d50a560cc56233b9ecf49597cc9118",
                "reference": "a23b761686d50a560cc56233b9ecf49597cc9118",
                "shasum": ""
            },
            "require": {
                "doctrine/instantiator": "^1.0.2",
                "php": "^5.6 || ^7.0",
                "phpunit/php-text-template": "^1.2",
                "sebastian/exporter": "^1.2 || ^2.0"
            },
            "conflict": {
                "phpunit/phpunit": "<5.4.0"
            },
            "require-dev": {
                "phpunit/phpunit": "^5.4"
            },
            "suggest": {
                "ext-soap": "*"
            },
            "type": "library",
            "extra": {
                "branch-alias": {
                    "dev-master": "3.2.x-dev"
                }
            },
            "autoload": {
                "classmap": [
                    "src/"
                ]
            },
            "notification-url": "https://packagist.org/downloads/",
            "license": [
                "BSD-3-Clause"
            ],
            "authors": [
                {
                    "name": "Sebastian Bergmann",
                    "email": "sb@sebastian-bergmann.de",
                    "role": "lead"
                }
            ],
            "description": "Mock Object library for PHPUnit",
            "homepage": "https://github.com/sebastianbergmann/phpunit-mock-objects/",
            "keywords": [
                "mock",
                "xunit"
            ],
            "abandoned": true,
            "time": "2017-06-30T09:13:00+00:00"
        },
        {
            "name": "psr/container",
            "version": "1.0.0",
            "source": {
                "type": "git",
                "url": "https://github.com/php-fig/container.git",
                "reference": "b7ce3b176482dbbc1245ebf52b181af44c2cf55f"
            },
            "dist": {
                "type": "zip",
                "url": "https://api.github.com/repos/php-fig/container/zipball/b7ce3b176482dbbc1245ebf52b181af44c2cf55f",
                "reference": "b7ce3b176482dbbc1245ebf52b181af44c2cf55f",
                "shasum": ""
            },
            "require": {
                "php": ">=5.3.0"
            },
            "type": "library",
            "extra": {
                "branch-alias": {
                    "dev-master": "1.0.x-dev"
                }
            },
            "autoload": {
                "psr-4": {
                    "Psr\\Container\\": "src/"
                }
            },
            "notification-url": "https://packagist.org/downloads/",
            "license": [
                "MIT"
            ],
            "authors": [
                {
                    "name": "PHP-FIG",
                    "homepage": "http://www.php-fig.org/"
                }
            ],
            "description": "Common Container Interface (PHP FIG PSR-11)",
            "homepage": "https://github.com/php-fig/container",
            "keywords": [
                "PSR-11",
                "container",
                "container-interface",
                "container-interop",
                "psr"
            ],
            "time": "2017-02-14T16:28:37+00:00"
        },
        {
            "name": "psr/log",
            "version": "1.1.3",
            "source": {
                "type": "git",
                "url": "https://github.com/php-fig/log.git",
                "reference": "0f73288fd15629204f9d42b7055f72dacbe811fc"
            },
            "dist": {
                "type": "zip",
                "url": "https://api.github.com/repos/php-fig/log/zipball/0f73288fd15629204f9d42b7055f72dacbe811fc",
                "reference": "0f73288fd15629204f9d42b7055f72dacbe811fc",
                "shasum": ""
            },
            "require": {
                "php": ">=5.3.0"
            },
            "type": "library",
            "extra": {
                "branch-alias": {
                    "dev-master": "1.1.x-dev"
                }
            },
            "autoload": {
                "psr-4": {
                    "Psr\\Log\\": "Psr/Log/"
                }
            },
            "notification-url": "https://packagist.org/downloads/",
            "license": [
                "MIT"
            ],
            "authors": [
                {
                    "name": "PHP-FIG",
                    "homepage": "http://www.php-fig.org/"
                }
            ],
            "description": "Common interface for logging libraries",
            "homepage": "https://github.com/php-fig/log",
            "keywords": [
                "log",
                "psr",
                "psr-3"
            ],
            "time": "2020-03-23T09:12:05+00:00"
        },
        {
            "name": "roave/security-advisories",
            "version": "dev-master",
            "source": {
                "type": "git",
                "url": "https://github.com/Roave/SecurityAdvisories.git",
                "reference": "065a018d3b5c2c84a53db3347cca4e1b7fa362a6"
            },
            "dist": {
                "type": "zip",
                "url": "https://api.github.com/repos/Roave/SecurityAdvisories/zipball/065a018d3b5c2c84a53db3347cca4e1b7fa362a6",
                "reference": "065a018d3b5c2c84a53db3347cca4e1b7fa362a6",
                "shasum": ""
            },
            "conflict": {
                "3f/pygmentize": "<1.2",
                "adodb/adodb-php": "<5.20.12",
                "alterphp/easyadmin-extension-bundle": ">=1.2,<1.2.11|>=1.3,<1.3.1",
                "amphp/artax": "<1.0.6|>=2,<2.0.6",
                "amphp/http": "<1.0.1",
                "amphp/http-client": ">=4,<4.4",
                "api-platform/core": ">=2.2,<2.2.10|>=2.3,<2.3.6",
                "asymmetricrypt/asymmetricrypt": ">=0,<9.9.99",
                "aws/aws-sdk-php": ">=3,<3.2.1",
                "bagisto/bagisto": "<0.1.5",
                "barrelstrength/sprout-base-email": "<1.2.7",
                "barrelstrength/sprout-forms": "<3.9",
                "baserproject/basercms": ">=4,<=4.3.6|>=4.4,<4.4.1",
                "bolt/bolt": "<3.7.1",
                "brightlocal/phpwhois": "<=4.2.5",
                "buddypress/buddypress": "<5.1.2",
                "bugsnag/bugsnag-laravel": ">=2,<2.0.2",
                "cakephp/cakephp": ">=1.3,<1.3.18|>=2,<2.4.99|>=2.5,<2.5.99|>=2.6,<2.6.12|>=2.7,<2.7.6|>=3,<3.5.18|>=3.6,<3.6.15|>=3.7,<3.7.7",
                "cart2quote/module-quotation": ">=4.1.6,<=4.4.5|>=5,<5.4.4",
                "cartalyst/sentry": "<=2.1.6",
                "centreon/centreon": "<18.10.8|>=19,<19.4.5",
                "cesnet/simplesamlphp-module-proxystatistics": "<3.1",
                "codeigniter/framework": "<=3.0.6",
                "composer/composer": "<=1-alpha.11",
                "contao-components/mediaelement": ">=2.14.2,<2.21.1",
                "contao/core": ">=2,<3.5.39",
                "contao/core-bundle": ">=4,<4.4.52|>=4.5,<4.9.6|= 4.10.0",
                "contao/listing-bundle": ">=4,<4.4.8",
                "datadog/dd-trace": ">=0.30,<0.30.2",
                "david-garcia/phpwhois": "<=4.3.1",
                "derhansen/sf_event_mgt": "<4.3.1|>=5,<5.1.1",
                "doctrine/annotations": ">=1,<1.2.7",
                "doctrine/cache": ">=1,<1.3.2|>=1.4,<1.4.2",
                "doctrine/common": ">=2,<2.4.3|>=2.5,<2.5.1",
                "doctrine/dbal": ">=2,<2.0.8|>=2.1,<2.1.2",
                "doctrine/doctrine-bundle": "<1.5.2",
                "doctrine/doctrine-module": "<=0.7.1",
                "doctrine/mongodb-odm": ">=1,<1.0.2",
                "doctrine/mongodb-odm-bundle": ">=2,<3.0.1",
                "doctrine/orm": ">=2,<2.4.8|>=2.5,<2.5.1",
                "dolibarr/dolibarr": "<11.0.4",
                "dompdf/dompdf": ">=0.6,<0.6.2",
                "drupal/core": ">=7,<7.73|>=8,<8.8.10|>=8.9,<8.9.6|>=9,<9.0.6",
                "drupal/drupal": ">=7,<7.73|>=8,<8.8.10|>=8.9,<8.9.6|>=9,<9.0.6",
                "endroid/qr-code-bundle": "<3.4.2",
                "enshrined/svg-sanitize": "<0.13.1",
                "erusev/parsedown": "<1.7.2",
                "ezsystems/demobundle": ">=5.4,<5.4.6.1",
                "ezsystems/ezdemo-ls-extension": ">=5.4,<5.4.2.1",
                "ezsystems/ezfind-ls": ">=5.3,<5.3.6.1|>=5.4,<5.4.11.1|>=2017.12,<2017.12.0.1",
                "ezsystems/ezplatform": ">=1.7,<1.7.9.1|>=1.13,<1.13.5.1|>=2.5,<2.5.4",
                "ezsystems/ezplatform-admin-ui": ">=1.3,<1.3.5|>=1.4,<1.4.6",
                "ezsystems/ezplatform-admin-ui-assets": ">=4,<4.2.1|>=5,<5.0.1|>=5.1,<5.1.1",
                "ezsystems/ezplatform-kernel": ">=1,<1.0.2.1",
                "ezsystems/ezplatform-user": ">=1,<1.0.1",
                "ezsystems/ezpublish-kernel": ">=5.3,<5.3.12.1|>=5.4,<5.4.14.2|>=6,<6.7.9.1|>=6.8,<6.13.6.3|>=7,<7.2.4.1|>=7.3,<7.3.2.1|>=7.5,<7.5.7.1",
                "ezsystems/ezpublish-legacy": ">=5.3,<5.3.12.6|>=5.4,<5.4.14.2|>=2011,<2017.12.7.3|>=2018.6,<2018.6.1.4|>=2018.9,<2018.9.1.3|>=2019.3,<2019.3.5.1",
                "ezsystems/platform-ui-assets-bundle": ">=4.2,<4.2.3",
                "ezsystems/repository-forms": ">=2.3,<2.3.2.1",
                "ezyang/htmlpurifier": "<4.1.1",
                "firebase/php-jwt": "<2",
                "fooman/tcpdf": "<6.2.22",
                "fossar/tcpdf-parser": "<6.2.22",
                "friendsofsymfony/oauth2-php": "<1.3",
                "friendsofsymfony/rest-bundle": ">=1.2,<1.2.2",
                "friendsofsymfony/user-bundle": ">=1.2,<1.3.5",
                "friendsoftypo3/mediace": ">=7.6.2,<7.6.5",
                "fuel/core": "<1.8.1",
                "getgrav/grav": "<1.7-beta.8",
                "gos/web-socket-bundle": "<1.10.4|>=2,<2.6.1|>=3,<3.3",
                "gree/jose": "<=2.2",
                "gregwar/rst": "<1.0.3",
                "guzzlehttp/guzzle": ">=4-rc.2,<4.2.4|>=5,<5.3.1|>=6,<6.2.1",
                "illuminate/auth": ">=4,<4.0.99|>=4.1,<=4.1.31|>=4.2,<=4.2.22|>=5,<=5.0.35|>=5.1,<=5.1.46|>=5.2,<=5.2.45|>=5.3,<=5.3.31|>=5.4,<=5.4.36|>=5.5,<5.5.10",
                "illuminate/cookie": ">=4,<=4.0.11|>=4.1,<=4.1.99999|>=4.2,<=4.2.99999|>=5,<=5.0.99999|>=5.1,<=5.1.99999|>=5.2,<=5.2.99999|>=5.3,<=5.3.99999|>=5.4,<=5.4.99999|>=5.5,<=5.5.49|>=5.6,<=5.6.99999|>=5.7,<=5.7.99999|>=5.8,<=5.8.99999|>=6,<6.18.31|>=7,<7.22.4",
                "illuminate/database": ">=4,<4.0.99|>=4.1,<4.1.29|>=5.5,<=5.5.44|>=6,<6.18.34|>=7,<7.23.2",
                "illuminate/encryption": ">=4,<=4.0.11|>=4.1,<=4.1.31|>=4.2,<=4.2.22|>=5,<=5.0.35|>=5.1,<=5.1.46|>=5.2,<=5.2.45|>=5.3,<=5.3.31|>=5.4,<=5.4.36|>=5.5,<5.5.40|>=5.6,<5.6.15",
                "illuminate/view": ">=7,<7.1.2",
                "ivankristianto/phpwhois": "<=4.3",
                "james-heinrich/getid3": "<1.9.9",
                "joomla/session": "<1.3.1",
                "jsmitty12/phpwhois": "<5.1",
                "kazist/phpwhois": "<=4.2.6",
                "kitodo/presentation": "<3.1.2",
                "kreait/firebase-php": ">=3.2,<3.8.1",
                "la-haute-societe/tcpdf": "<6.2.22",
                "laravel/framework": ">=4,<4.0.99|>=4.1,<=4.1.99999|>=4.2,<=4.2.99999|>=5,<=5.0.99999|>=5.1,<=5.1.99999|>=5.2,<=5.2.99999|>=5.3,<=5.3.99999|>=5.4,<=5.4.99999|>=5.5,<=5.5.49|>=5.6,<=5.6.99999|>=5.7,<=5.7.99999|>=5.8,<=5.8.99999|>=6,<6.18.34|>=7,<7.23.2",
                "laravel/socialite": ">=1,<1.0.99|>=2,<2.0.10",
                "league/commonmark": "<0.18.3",
                "librenms/librenms": "<1.53",
                "livewire/livewire": ">2.2.4,<2.2.6",
                "magento/community-edition": ">=2,<2.2.10|>=2.3,<2.3.3",
                "magento/magento1ce": "<1.9.4.3",
                "magento/magento1ee": ">=1,<1.14.4.3",
                "magento/product-community-edition": ">=2,<2.2.10|>=2.3,<2.3.2-p.2",
                "marcwillmann/turn": "<0.3.3",
                "mediawiki/core": ">=1.31,<1.31.9|>=1.32,<1.32.4|>=1.33,<1.33.3|>=1.34,<1.34.3|>=1.34.99,<1.35",
                "mittwald/typo3_forum": "<1.2.1",
                "monolog/monolog": ">=1.8,<1.12",
                "namshi/jose": "<2.2",
                "nette/application": ">=2,<2.0.19|>=2.1,<2.1.13|>=2.2,<2.2.10|>=2.3,<2.3.14|>=2.4,<2.4.16|>=3,<3.0.6",
                "nette/nette": ">=2,<2.0.19|>=2.1,<2.1.13",
                "nystudio107/craft-seomatic": "<3.3",
                "nzo/url-encryptor-bundle": ">=4,<4.3.2|>=5,<5.0.1",
                "october/backend": ">=1.0.319,<1.0.467",
                "october/cms": ">=1.0.319,<1.0.466",
                "october/october": ">=1.0.319,<1.0.466",
                "october/rain": ">=1.0.319,<1.0.468",
                "onelogin/php-saml": "<2.10.4",
                "oneup/uploader-bundle": "<1.9.3|>=2,<2.1.5",
                "openid/php-openid": "<2.3",
                "openmage/magento-lts": "<19.4.8|>=20,<20.0.4",
                "orchid/platform": ">=9,<9.4.4",
                "oro/crm": ">=1.7,<1.7.4",
                "oro/platform": ">=1.7,<1.7.4",
                "padraic/humbug_get_contents": "<1.1.2",
                "pagarme/pagarme-php": ">=0,<3",
                "paragonie/random_compat": "<2",
                "paypal/merchant-sdk-php": "<3.12",
                "pear/archive_tar": "<1.4.4",
                "personnummer/personnummer": "<3.0.2",
                "phpfastcache/phpfastcache": ">=5,<5.0.13",
                "phpmailer/phpmailer": "<6.1.6",
                "phpmussel/phpmussel": ">=1,<1.6",
                "phpmyadmin/phpmyadmin": "<4.9.2",
                "phpoffice/phpexcel": "<1.8.2",
                "phpoffice/phpspreadsheet": "<1.8",
                "phpunit/phpunit": ">=4.8.19,<4.8.28|>=5.0.10,<5.6.3",
                "phpwhois/phpwhois": "<=4.2.5",
                "phpxmlrpc/extras": "<0.6.1",
                "pimcore/pimcore": "<6.3",
                "prestashop/autoupgrade": ">=4,<4.10.1",
                "prestashop/contactform": ">1.0.1,<4.3",
                "prestashop/gamification": "<2.3.2",
                "prestashop/ps_facetedsearch": "<3.4.1",
                "privatebin/privatebin": "<1.2.2|>=1.3,<1.3.2",
                "propel/propel": ">=2-alpha.1,<=2-alpha.7",
                "propel/propel1": ">=1,<=1.7.1",
                "pterodactyl/panel": "<0.7.19|>=1-rc.0,<=1-rc.6",
                "pusher/pusher-php-server": "<2.2.1",
                "rainlab/debugbar-plugin": "<3.1",
                "robrichards/xmlseclibs": "<3.0.4",
                "sabberworm/php-css-parser": ">=1,<1.0.1|>=2,<2.0.1|>=3,<3.0.1|>=4,<4.0.1|>=5,<5.0.9|>=5.1,<5.1.3|>=5.2,<5.2.1|>=6,<6.0.2|>=7,<7.0.4|>=8,<8.0.1|>=8.1,<8.1.1|>=8.2,<8.2.1|>=8.3,<8.3.1",
                "sabre/dav": ">=1.6,<1.6.99|>=1.7,<1.7.11|>=1.8,<1.8.9",
                "scheb/two-factor-bundle": ">=0,<3.26|>=4,<4.11",
                "sensiolabs/connect": "<4.2.3",
                "serluck/phpwhois": "<=4.2.6",
                "shopware/core": "<=6.3.2",
                "shopware/platform": "<=6.3.2",
                "shopware/shopware": "<5.3.7",
                "silverstripe/admin": ">=1.0.3,<1.0.4|>=1.1,<1.1.1",
                "silverstripe/assets": ">=1,<1.4.7|>=1.5,<1.5.2",
                "silverstripe/cms": "<4.3.6|>=4.4,<4.4.4",
                "silverstripe/comments": ">=1.3,<1.9.99|>=2,<2.9.99|>=3,<3.1.1",
                "silverstripe/forum": "<=0.6.1|>=0.7,<=0.7.3",
                "silverstripe/framework": "<4.4.7|>=4.5,<4.5.4",
                "silverstripe/graphql": ">=2,<2.0.5|>=3,<3.1.2|>=3.2,<3.2.4",
                "silverstripe/registry": ">=2.1,<2.1.2|>=2.2,<2.2.1",
                "silverstripe/restfulserver": ">=1,<1.0.9|>=2,<2.0.4",
                "silverstripe/subsites": ">=2,<2.1.1",
                "silverstripe/taxonomy": ">=1.3,<1.3.1|>=2,<2.0.1",
                "silverstripe/userforms": "<3",
                "simple-updates/phpwhois": "<=1",
                "simplesamlphp/saml2": "<1.10.6|>=2,<2.3.8|>=3,<3.1.4",
                "simplesamlphp/simplesamlphp": "<1.18.6",
                "simplesamlphp/simplesamlphp-module-infocard": "<1.0.1",
                "simplito/elliptic-php": "<1.0.6",
                "slim/slim": "<2.6",
                "smarty/smarty": "<3.1.33",
                "socalnick/scn-social-auth": "<1.15.2",
                "spoonity/tcpdf": "<6.2.22",
                "squizlabs/php_codesniffer": ">=1,<2.8.1|>=3,<3.0.1",
                "ssddanbrown/bookstack": "<0.29.2",
                "stormpath/sdk": ">=0,<9.9.99",
                "studio-42/elfinder": "<2.1.49",
                "sulu/sulu": "<1.6.34|>=2,<2.0.10|>=2.1,<2.1.1",
                "swiftmailer/swiftmailer": ">=4,<5.4.5",
                "sylius/admin-bundle": ">=1,<1.0.17|>=1.1,<1.1.9|>=1.2,<1.2.2",
                "sylius/grid": ">=1,<1.1.19|>=1.2,<1.2.18|>=1.3,<1.3.13|>=1.4,<1.4.5|>=1.5,<1.5.1",
                "sylius/grid-bundle": ">=1,<1.1.19|>=1.2,<1.2.18|>=1.3,<1.3.13|>=1.4,<1.4.5|>=1.5,<1.5.1",
                "sylius/resource-bundle": "<1.3.14|>=1.4,<1.4.7|>=1.5,<1.5.2|>=1.6,<1.6.4",
                "sylius/sylius": "<1.6.9|>=1.7,<1.7.9|>=1.8,<1.8.3",
                "symbiote/silverstripe-multivaluefield": ">=3,<3.0.99",
                "symbiote/silverstripe-versionedfiles": "<=2.0.3",
                "symfony/cache": ">=3.1,<3.4.35|>=4,<4.2.12|>=4.3,<4.3.8",
                "symfony/dependency-injection": ">=2,<2.0.17|>=2.7,<2.7.51|>=2.8,<2.8.50|>=3,<3.4.26|>=4,<4.1.12|>=4.2,<4.2.7",
                "symfony/error-handler": ">=4.4,<4.4.4|>=5,<5.0.4",
                "symfony/form": ">=2.3,<2.3.35|>=2.4,<2.6.12|>=2.7,<2.7.50|>=2.8,<2.8.49|>=3,<3.4.20|>=4,<4.0.15|>=4.1,<4.1.9|>=4.2,<4.2.1",
                "symfony/framework-bundle": ">=2,<2.3.18|>=2.4,<2.4.8|>=2.5,<2.5.2|>=2.7,<2.7.51|>=2.8,<2.8.50|>=3,<3.4.26|>=4,<4.1.12|>=4.2,<4.2.7",
                "symfony/http-foundation": ">=2,<2.8.52|>=3,<3.4.35|>=4,<4.2.12|>=4.3,<4.3.8|>=4.4,<4.4.7|>=5,<5.0.7",
                "symfony/http-kernel": ">=2,<2.8.52|>=3,<3.4.35|>=4,<4.2.12|>=4.3,<4.4.13|>=5,<5.1.5",
                "symfony/intl": ">=2.7,<2.7.38|>=2.8,<2.8.31|>=3,<3.2.14|>=3.3,<3.3.13",
                "symfony/mime": ">=4.3,<4.3.8",
                "symfony/phpunit-bridge": ">=2.8,<2.8.50|>=3,<3.4.26|>=4,<4.1.12|>=4.2,<4.2.7",
                "symfony/polyfill": ">=1,<1.10",
                "symfony/polyfill-php55": ">=1,<1.10",
                "symfony/proxy-manager-bridge": ">=2.7,<2.7.51|>=2.8,<2.8.50|>=3,<3.4.26|>=4,<4.1.12|>=4.2,<4.2.7",
                "symfony/routing": ">=2,<2.0.19",
                "symfony/security": ">=2,<2.7.51|>=2.8,<2.8.50|>=3,<3.4.26|>=4,<4.1.12|>=4.2,<4.2.7|>=4.4,<4.4.7|>=5,<5.0.7",
                "symfony/security-bundle": ">=2,<2.7.48|>=2.8,<2.8.41|>=3,<3.3.17|>=3.4,<3.4.11|>=4,<4.0.11",
                "symfony/security-core": ">=2.4,<2.6.13|>=2.7,<2.7.9|>=2.7.30,<2.7.32|>=2.8,<2.8.37|>=3,<3.3.17|>=3.4,<3.4.7|>=4,<4.0.7",
                "symfony/security-csrf": ">=2.4,<2.7.48|>=2.8,<2.8.41|>=3,<3.3.17|>=3.4,<3.4.11|>=4,<4.0.11",
                "symfony/security-guard": ">=2.8,<2.8.41|>=3,<3.3.17|>=3.4,<3.4.11|>=4,<4.0.11",
                "symfony/security-http": ">=2.3,<2.3.41|>=2.4,<2.7.51|>=2.8,<2.8.50|>=3,<3.4.26|>=4,<4.2.12|>=4.3,<4.3.8|>=4.4,<4.4.7|>=5,<5.0.7",
                "symfony/serializer": ">=2,<2.0.11",
                "symfony/symfony": ">=2,<2.8.52|>=3,<3.4.35|>=4,<4.2.12|>=4.3,<4.4.13|>=5,<5.1.5",
                "symfony/translation": ">=2,<2.0.17",
                "symfony/validator": ">=2,<2.0.24|>=2.1,<2.1.12|>=2.2,<2.2.5|>=2.3,<2.3.3",
                "symfony/var-exporter": ">=4.2,<4.2.12|>=4.3,<4.3.8",
                "symfony/web-profiler-bundle": ">=2,<2.3.19|>=2.4,<2.4.9|>=2.5,<2.5.4",
                "symfony/yaml": ">=2,<2.0.22|>=2.1,<2.1.7",
                "t3g/svg-sanitizer": "<1.0.3",
                "tecnickcom/tcpdf": "<6.2.22",
                "thelia/backoffice-default-template": ">=2.1,<2.1.2",
                "thelia/thelia": ">=2.1-beta.1,<2.1.3",
                "theonedemon/phpwhois": "<=4.2.5",
                "titon/framework": ">=0,<9.9.99",
                "truckersmp/phpwhois": "<=4.3.1",
                "twig/twig": "<1.38|>=2,<2.7",
                "typo3/cms": ">=6.2,<6.2.30|>=7,<7.6.32|>=8,<8.7.30|>=9,<9.5.20|>=10,<10.4.6",
                "typo3/cms-core": ">=8,<8.7.30|>=9,<9.5.20|>=10,<10.4.6",
                "typo3/flow": ">=1,<1.0.4|>=1.1,<1.1.1|>=2,<2.0.1|>=2.3,<2.3.16|>=3,<3.0.10|>=3.1,<3.1.7|>=3.2,<3.2.7|>=3.3,<3.3.5",
                "typo3/neos": ">=1.1,<1.1.3|>=1.2,<1.2.13|>=2,<2.0.4",
                "typo3/phar-stream-wrapper": ">=1,<2.1.1|>=3,<3.1.1",
                "typo3fluid/fluid": ">=2,<2.0.5|>=2.1,<2.1.4|>=2.2,<2.2.1|>=2.3,<2.3.5|>=2.4,<2.4.1|>=2.5,<2.5.5|>=2.6,<2.6.1",
                "ua-parser/uap-php": "<3.8",
                "usmanhalalit/pixie": "<1.0.3|>=2,<2.0.2",
                "verot/class.upload.php": "<=1.0.3|>=2,<=2.0.4",
                "wallabag/tcpdf": "<6.2.22",
                "willdurand/js-translation-bundle": "<2.1.1",
                "yii2mod/yii2-cms": "<1.9.2",
                "yiisoft/yii": ">=1.1.14,<1.1.15",
                "yiisoft/yii2": "<2.0.38",
                "yiisoft/yii2-bootstrap": "<2.0.4",
                "yiisoft/yii2-dev": "<2.0.15",
                "yiisoft/yii2-elasticsearch": "<2.0.5",
                "yiisoft/yii2-gii": "<2.0.4",
                "yiisoft/yii2-jui": "<2.0.4",
                "yiisoft/yii2-redis": "<2.0.8",
                "yourls/yourls": "<1.7.4",
                "zendframework/zend-cache": ">=2.4,<2.4.8|>=2.5,<2.5.3",
                "zendframework/zend-captcha": ">=2,<2.4.9|>=2.5,<2.5.2",
                "zendframework/zend-crypt": ">=2,<2.4.9|>=2.5,<2.5.2",
                "zendframework/zend-db": ">=2,<2.0.99|>=2.1,<2.1.99|>=2.2,<2.2.10|>=2.3,<2.3.5",
                "zendframework/zend-developer-tools": ">=1.2.2,<1.2.3",
                "zendframework/zend-diactoros": ">=1,<1.8.4",
                "zendframework/zend-feed": ">=1,<2.10.3",
                "zendframework/zend-form": ">=2,<2.2.7|>=2.3,<2.3.1",
                "zendframework/zend-http": ">=1,<2.8.1",
                "zendframework/zend-json": ">=2.1,<2.1.6|>=2.2,<2.2.6",
                "zendframework/zend-ldap": ">=2,<2.0.99|>=2.1,<2.1.99|>=2.2,<2.2.8|>=2.3,<2.3.3",
                "zendframework/zend-mail": ">=2,<2.4.11|>=2.5,<2.7.2",
                "zendframework/zend-navigation": ">=2,<2.2.7|>=2.3,<2.3.1",
                "zendframework/zend-session": ">=2,<2.0.99|>=2.1,<2.1.99|>=2.2,<2.2.9|>=2.3,<2.3.4",
                "zendframework/zend-validator": ">=2.3,<2.3.6",
                "zendframework/zend-view": ">=2,<2.2.7|>=2.3,<2.3.1",
                "zendframework/zend-xmlrpc": ">=2.1,<2.1.6|>=2.2,<2.2.6",
                "zendframework/zendframework": "<2.5.1",
                "zendframework/zendframework1": "<1.12.20",
                "zendframework/zendopenid": ">=2,<2.0.2",
                "zendframework/zendxml": ">=1,<1.0.1",
                "zetacomponents/mail": "<1.8.2",
                "zf-commons/zfc-user": "<1.2.2",
                "zfcampus/zf-apigility-doctrine": ">=1,<1.0.3",
                "zfr/zfr-oauth2-server-module": "<0.1.2"
            },
            "type": "metapackage",
            "notification-url": "https://packagist.org/downloads/",
            "license": [
                "MIT"
            ],
            "authors": [
                {
                    "name": "Marco Pivetta",
                    "email": "ocramius@gmail.com",
                    "role": "maintainer"
                },
                {
                    "name": "Ilya Tribusean",
                    "email": "slash3b@gmail.com",
                    "role": "maintainer"
                }
            ],
            "description": "Prevents installation of composer packages with known security vulnerabilities: no API, simply require it",
            "funding": [
                {
                    "url": "https://github.com/Ocramius",
                    "type": "github"
                },
                {
                    "url": "https://tidelift.com/funding/github/packagist/roave/security-advisories",
                    "type": "tidelift"
                }
            ],
            "time": "2020-11-01T20:01:47+00:00"
        },
        {
            "name": "sebastian/code-unit-reverse-lookup",
            "version": "1.0.1",
            "source": {
                "type": "git",
                "url": "https://github.com/sebastianbergmann/code-unit-reverse-lookup.git",
                "reference": "4419fcdb5eabb9caa61a27c7a1db532a6b55dd18"
            },
            "dist": {
                "type": "zip",
                "url": "https://api.github.com/repos/sebastianbergmann/code-unit-reverse-lookup/zipball/4419fcdb5eabb9caa61a27c7a1db532a6b55dd18",
                "reference": "4419fcdb5eabb9caa61a27c7a1db532a6b55dd18",
                "shasum": ""
            },
            "require": {
                "php": "^5.6 || ^7.0"
            },
            "require-dev": {
                "phpunit/phpunit": "^5.7 || ^6.0"
            },
            "type": "library",
            "extra": {
                "branch-alias": {
                    "dev-master": "1.0.x-dev"
                }
            },
            "autoload": {
                "classmap": [
                    "src/"
                ]
            },
            "notification-url": "https://packagist.org/downloads/",
            "license": [
                "BSD-3-Clause"
            ],
            "authors": [
                {
                    "name": "Sebastian Bergmann",
                    "email": "sebastian@phpunit.de"
                }
            ],
            "description": "Looks up which function or method a line of code belongs to",
            "homepage": "https://github.com/sebastianbergmann/code-unit-reverse-lookup/",
            "time": "2017-03-04T06:30:41+00:00"
        },
        {
            "name": "sebastian/comparator",
            "version": "1.2.4",
            "source": {
                "type": "git",
                "url": "https://github.com/sebastianbergmann/comparator.git",
                "reference": "2b7424b55f5047b47ac6e5ccb20b2aea4011d9be"
            },
            "dist": {
                "type": "zip",
                "url": "https://api.github.com/repos/sebastianbergmann/comparator/zipball/2b7424b55f5047b47ac6e5ccb20b2aea4011d9be",
                "reference": "2b7424b55f5047b47ac6e5ccb20b2aea4011d9be",
                "shasum": ""
            },
            "require": {
                "php": ">=5.3.3",
                "sebastian/diff": "~1.2",
                "sebastian/exporter": "~1.2 || ~2.0"
            },
            "require-dev": {
                "phpunit/phpunit": "~4.4"
            },
            "type": "library",
            "extra": {
                "branch-alias": {
                    "dev-master": "1.2.x-dev"
                }
            },
            "autoload": {
                "classmap": [
                    "src/"
                ]
            },
            "notification-url": "https://packagist.org/downloads/",
            "license": [
                "BSD-3-Clause"
            ],
            "authors": [
                {
                    "name": "Jeff Welch",
                    "email": "whatthejeff@gmail.com"
                },
                {
                    "name": "Volker Dusch",
                    "email": "github@wallbash.com"
                },
                {
                    "name": "Bernhard Schussek",
                    "email": "bschussek@2bepublished.at"
                },
                {
                    "name": "Sebastian Bergmann",
                    "email": "sebastian@phpunit.de"
                }
            ],
            "description": "Provides the functionality to compare PHP values for equality",
            "homepage": "http://www.github.com/sebastianbergmann/comparator",
            "keywords": [
                "comparator",
                "compare",
                "equality"
            ],
            "time": "2017-01-29T09:50:25+00:00"
        },
        {
            "name": "sebastian/diff",
            "version": "1.4.3",
            "source": {
                "type": "git",
                "url": "https://github.com/sebastianbergmann/diff.git",
                "reference": "7f066a26a962dbe58ddea9f72a4e82874a3975a4"
            },
            "dist": {
                "type": "zip",
                "url": "https://api.github.com/repos/sebastianbergmann/diff/zipball/7f066a26a962dbe58ddea9f72a4e82874a3975a4",
                "reference": "7f066a26a962dbe58ddea9f72a4e82874a3975a4",
                "shasum": ""
            },
            "require": {
                "php": "^5.3.3 || ^7.0"
            },
            "require-dev": {
                "phpunit/phpunit": "^4.8.35 || ^5.7 || ^6.0"
            },
            "type": "library",
            "extra": {
                "branch-alias": {
                    "dev-master": "1.4-dev"
                }
            },
            "autoload": {
                "classmap": [
                    "src/"
                ]
            },
            "notification-url": "https://packagist.org/downloads/",
            "license": [
                "BSD-3-Clause"
            ],
            "authors": [
                {
                    "name": "Kore Nordmann",
                    "email": "mail@kore-nordmann.de"
                },
                {
                    "name": "Sebastian Bergmann",
                    "email": "sebastian@phpunit.de"
                }
            ],
            "description": "Diff implementation",
            "homepage": "https://github.com/sebastianbergmann/diff",
            "keywords": [
                "diff"
            ],
            "time": "2017-05-22T07:24:03+00:00"
        },
        {
            "name": "sebastian/environment",
            "version": "2.0.0",
            "source": {
                "type": "git",
                "url": "https://github.com/sebastianbergmann/environment.git",
                "reference": "5795ffe5dc5b02460c3e34222fee8cbe245d8fac"
            },
            "dist": {
                "type": "zip",
                "url": "https://api.github.com/repos/sebastianbergmann/environment/zipball/5795ffe5dc5b02460c3e34222fee8cbe245d8fac",
                "reference": "5795ffe5dc5b02460c3e34222fee8cbe245d8fac",
                "shasum": ""
            },
            "require": {
                "php": "^5.6 || ^7.0"
            },
            "require-dev": {
                "phpunit/phpunit": "^5.0"
            },
            "type": "library",
            "extra": {
                "branch-alias": {
                    "dev-master": "2.0.x-dev"
                }
            },
            "autoload": {
                "classmap": [
                    "src/"
                ]
            },
            "notification-url": "https://packagist.org/downloads/",
            "license": [
                "BSD-3-Clause"
            ],
            "authors": [
                {
                    "name": "Sebastian Bergmann",
                    "email": "sebastian@phpunit.de"
                }
            ],
            "description": "Provides functionality to handle HHVM/PHP environments",
            "homepage": "http://www.github.com/sebastianbergmann/environment",
            "keywords": [
                "Xdebug",
                "environment",
                "hhvm"
            ],
            "time": "2016-11-26T07:53:53+00:00"
        },
        {
            "name": "sebastian/exporter",
            "version": "2.0.0",
            "source": {
                "type": "git",
                "url": "https://github.com/sebastianbergmann/exporter.git",
                "reference": "ce474bdd1a34744d7ac5d6aad3a46d48d9bac4c4"
            },
            "dist": {
                "type": "zip",
                "url": "https://api.github.com/repos/sebastianbergmann/exporter/zipball/ce474bdd1a34744d7ac5d6aad3a46d48d9bac4c4",
                "reference": "ce474bdd1a34744d7ac5d6aad3a46d48d9bac4c4",
                "shasum": ""
            },
            "require": {
                "php": ">=5.3.3",
                "sebastian/recursion-context": "~2.0"
            },
            "require-dev": {
                "ext-mbstring": "*",
                "phpunit/phpunit": "~4.4"
            },
            "type": "library",
            "extra": {
                "branch-alias": {
                    "dev-master": "2.0.x-dev"
                }
            },
            "autoload": {
                "classmap": [
                    "src/"
                ]
            },
            "notification-url": "https://packagist.org/downloads/",
            "license": [
                "BSD-3-Clause"
            ],
            "authors": [
                {
                    "name": "Jeff Welch",
                    "email": "whatthejeff@gmail.com"
                },
                {
                    "name": "Volker Dusch",
                    "email": "github@wallbash.com"
                },
                {
                    "name": "Bernhard Schussek",
                    "email": "bschussek@2bepublished.at"
                },
                {
                    "name": "Sebastian Bergmann",
                    "email": "sebastian@phpunit.de"
                },
                {
                    "name": "Adam Harvey",
                    "email": "aharvey@php.net"
                }
            ],
            "description": "Provides the functionality to export PHP variables for visualization",
            "homepage": "http://www.github.com/sebastianbergmann/exporter",
            "keywords": [
                "export",
                "exporter"
            ],
            "time": "2016-11-19T08:54:04+00:00"
        },
        {
            "name": "sebastian/global-state",
            "version": "1.1.1",
            "source": {
                "type": "git",
                "url": "https://github.com/sebastianbergmann/global-state.git",
                "reference": "bc37d50fea7d017d3d340f230811c9f1d7280af4"
            },
            "dist": {
                "type": "zip",
                "url": "https://api.github.com/repos/sebastianbergmann/global-state/zipball/bc37d50fea7d017d3d340f230811c9f1d7280af4",
                "reference": "bc37d50fea7d017d3d340f230811c9f1d7280af4",
                "shasum": ""
            },
            "require": {
                "php": ">=5.3.3"
            },
            "require-dev": {
                "phpunit/phpunit": "~4.2"
            },
            "suggest": {
                "ext-uopz": "*"
            },
            "type": "library",
            "extra": {
                "branch-alias": {
                    "dev-master": "1.0-dev"
                }
            },
            "autoload": {
                "classmap": [
                    "src/"
                ]
            },
            "notification-url": "https://packagist.org/downloads/",
            "license": [
                "BSD-3-Clause"
            ],
            "authors": [
                {
                    "name": "Sebastian Bergmann",
                    "email": "sebastian@phpunit.de"
                }
            ],
            "description": "Snapshotting of global state",
            "homepage": "http://www.github.com/sebastianbergmann/global-state",
            "keywords": [
                "global state"
            ],
            "time": "2015-10-12T03:26:01+00:00"
        },
        {
            "name": "sebastian/object-enumerator",
            "version": "2.0.1",
            "source": {
                "type": "git",
                "url": "https://github.com/sebastianbergmann/object-enumerator.git",
                "reference": "1311872ac850040a79c3c058bea3e22d0f09cbb7"
            },
            "dist": {
                "type": "zip",
                "url": "https://api.github.com/repos/sebastianbergmann/object-enumerator/zipball/1311872ac850040a79c3c058bea3e22d0f09cbb7",
                "reference": "1311872ac850040a79c3c058bea3e22d0f09cbb7",
                "shasum": ""
            },
            "require": {
                "php": ">=5.6",
                "sebastian/recursion-context": "~2.0"
            },
            "require-dev": {
                "phpunit/phpunit": "~5"
            },
            "type": "library",
            "extra": {
                "branch-alias": {
                    "dev-master": "2.0.x-dev"
                }
            },
            "autoload": {
                "classmap": [
                    "src/"
                ]
            },
            "notification-url": "https://packagist.org/downloads/",
            "license": [
                "BSD-3-Clause"
            ],
            "authors": [
                {
                    "name": "Sebastian Bergmann",
                    "email": "sebastian@phpunit.de"
                }
            ],
            "description": "Traverses array structures and object graphs to enumerate all referenced objects",
            "homepage": "https://github.com/sebastianbergmann/object-enumerator/",
            "time": "2017-02-18T15:18:39+00:00"
        },
        {
            "name": "sebastian/recursion-context",
            "version": "2.0.0",
            "source": {
                "type": "git",
                "url": "https://github.com/sebastianbergmann/recursion-context.git",
                "reference": "2c3ba150cbec723aa057506e73a8d33bdb286c9a"
            },
            "dist": {
                "type": "zip",
                "url": "https://api.github.com/repos/sebastianbergmann/recursion-context/zipball/2c3ba150cbec723aa057506e73a8d33bdb286c9a",
                "reference": "2c3ba150cbec723aa057506e73a8d33bdb286c9a",
                "shasum": ""
            },
            "require": {
                "php": ">=5.3.3"
            },
            "require-dev": {
                "phpunit/phpunit": "~4.4"
            },
            "type": "library",
            "extra": {
                "branch-alias": {
                    "dev-master": "2.0.x-dev"
                }
            },
            "autoload": {
                "classmap": [
                    "src/"
                ]
            },
            "notification-url": "https://packagist.org/downloads/",
            "license": [
                "BSD-3-Clause"
            ],
            "authors": [
                {
                    "name": "Jeff Welch",
                    "email": "whatthejeff@gmail.com"
                },
                {
                    "name": "Sebastian Bergmann",
                    "email": "sebastian@phpunit.de"
                },
                {
                    "name": "Adam Harvey",
                    "email": "aharvey@php.net"
                }
            ],
            "description": "Provides functionality to recursively process PHP variables",
            "homepage": "http://www.github.com/sebastianbergmann/recursion-context",
            "time": "2016-11-19T07:33:16+00:00"
        },
        {
            "name": "sebastian/resource-operations",
            "version": "1.0.0",
            "source": {
                "type": "git",
                "url": "https://github.com/sebastianbergmann/resource-operations.git",
                "reference": "ce990bb21759f94aeafd30209e8cfcdfa8bc3f52"
            },
            "dist": {
                "type": "zip",
                "url": "https://api.github.com/repos/sebastianbergmann/resource-operations/zipball/ce990bb21759f94aeafd30209e8cfcdfa8bc3f52",
                "reference": "ce990bb21759f94aeafd30209e8cfcdfa8bc3f52",
                "shasum": ""
            },
            "require": {
                "php": ">=5.6.0"
            },
            "type": "library",
            "extra": {
                "branch-alias": {
                    "dev-master": "1.0.x-dev"
                }
            },
            "autoload": {
                "classmap": [
                    "src/"
                ]
            },
            "notification-url": "https://packagist.org/downloads/",
            "license": [
                "BSD-3-Clause"
            ],
            "authors": [
                {
                    "name": "Sebastian Bergmann",
                    "email": "sebastian@phpunit.de"
                }
            ],
            "description": "Provides a list of PHP built-in functions that operate on resources",
            "homepage": "https://www.github.com/sebastianbergmann/resource-operations",
            "time": "2015-07-28T20:34:47+00:00"
        },
        {
            "name": "sebastian/version",
            "version": "2.0.1",
            "source": {
                "type": "git",
                "url": "https://github.com/sebastianbergmann/version.git",
                "reference": "99732be0ddb3361e16ad77b68ba41efc8e979019"
            },
            "dist": {
                "type": "zip",
                "url": "https://api.github.com/repos/sebastianbergmann/version/zipball/99732be0ddb3361e16ad77b68ba41efc8e979019",
                "reference": "99732be0ddb3361e16ad77b68ba41efc8e979019",
                "shasum": ""
            },
            "require": {
                "php": ">=5.6"
            },
            "type": "library",
            "extra": {
                "branch-alias": {
                    "dev-master": "2.0.x-dev"
                }
            },
            "autoload": {
                "classmap": [
                    "src/"
                ]
            },
            "notification-url": "https://packagist.org/downloads/",
            "license": [
                "BSD-3-Clause"
            ],
            "authors": [
                {
                    "name": "Sebastian Bergmann",
                    "email": "sebastian@phpunit.de",
                    "role": "lead"
                }
            ],
            "description": "Library that helps with managing the version number of Git-hosted PHP projects",
            "homepage": "https://github.com/sebastianbergmann/version",
            "time": "2016-10-03T07:35:21+00:00"
        },
        {
            "name": "sirbrillig/phpcs-variable-analysis",
            "version": "v2.9.0",
            "source": {
                "type": "git",
                "url": "https://github.com/sirbrillig/phpcs-variable-analysis.git",
                "reference": "ff54d4ec7f2bd152d526fdabfeff639aa9b8be01"
            },
            "dist": {
                "type": "zip",
                "url": "https://api.github.com/repos/sirbrillig/phpcs-variable-analysis/zipball/ff54d4ec7f2bd152d526fdabfeff639aa9b8be01",
                "reference": "ff54d4ec7f2bd152d526fdabfeff639aa9b8be01",
                "shasum": ""
            },
            "require": {
                "php": ">=5.4.0",
                "squizlabs/php_codesniffer": "^3.1"
            },
            "require-dev": {
                "dealerdirect/phpcodesniffer-composer-installer": "^0.4.4 || ^0.5 || ^0.6",
                "limedeck/phpunit-detailed-printer": "^3.1 || ^4.0 || ^5.0",
                "phpstan/phpstan": "^0.11.8",
                "phpunit/phpunit": "^5.0 || ^6.5 || ^7.0 || ^8.0",
                "sirbrillig/phpcs-import-detection": "^1.1"
            },
            "type": "phpcodesniffer-standard",
            "autoload": {
                "psr-4": {
                    "VariableAnalysis\\": "VariableAnalysis/"
                }
            },
            "notification-url": "https://packagist.org/downloads/",
            "license": [
                "BSD-2-Clause"
            ],
            "authors": [
                {
                    "name": "Sam Graham",
                    "email": "php-codesniffer-variableanalysis@illusori.co.uk"
                },
                {
                    "name": "Payton Swick",
                    "email": "payton@foolord.com"
                }
            ],
            "description": "A PHPCS sniff to detect problems with variables.",
            "time": "2020-10-07T23:32:29+00:00"
        },
        {
            "name": "squizlabs/php_codesniffer",
            "version": "3.5.8",
            "source": {
                "type": "git",
                "url": "https://github.com/squizlabs/PHP_CodeSniffer.git",
                "reference": "9d583721a7157ee997f235f327de038e7ea6dac4"
            },
            "dist": {
                "type": "zip",
                "url": "https://api.github.com/repos/squizlabs/PHP_CodeSniffer/zipball/9d583721a7157ee997f235f327de038e7ea6dac4",
                "reference": "9d583721a7157ee997f235f327de038e7ea6dac4",
                "shasum": ""
            },
            "require": {
                "ext-simplexml": "*",
                "ext-tokenizer": "*",
                "ext-xmlwriter": "*",
                "php": ">=5.4.0"
            },
            "require-dev": {
                "phpunit/phpunit": "^4.0 || ^5.0 || ^6.0 || ^7.0"
            },
            "bin": [
                "bin/phpcs",
                "bin/phpcbf"
            ],
            "type": "library",
            "extra": {
                "branch-alias": {
                    "dev-master": "3.x-dev"
                }
            },
            "notification-url": "https://packagist.org/downloads/",
            "license": [
                "BSD-3-Clause"
            ],
            "authors": [
                {
                    "name": "Greg Sherwood",
                    "role": "lead"
                }
            ],
            "description": "PHP_CodeSniffer tokenizes PHP, JavaScript and CSS files and detects violations of a defined set of coding standards.",
            "homepage": "https://github.com/squizlabs/PHP_CodeSniffer",
            "keywords": [
                "phpcs",
                "standards"
            ],
            "time": "2020-10-23T02:01:07+00:00"
        },
        {
            "name": "symfony/config",
            "version": "v3.4.46",
            "source": {
                "type": "git",
                "url": "https://github.com/symfony/config.git",
                "reference": "bc6b3fd3930d4b53a60b42fe2ed6fc466b75f03f"
            },
            "dist": {
                "type": "zip",
                "url": "https://api.github.com/repos/symfony/config/zipball/bc6b3fd3930d4b53a60b42fe2ed6fc466b75f03f",
                "reference": "bc6b3fd3930d4b53a60b42fe2ed6fc466b75f03f",
                "shasum": ""
            },
            "require": {
                "php": "^5.5.9|>=7.0.8",
                "symfony/filesystem": "~2.8|~3.0|~4.0",
                "symfony/polyfill-ctype": "~1.8"
            },
            "conflict": {
                "symfony/dependency-injection": "<3.3",
                "symfony/finder": "<3.3"
            },
            "require-dev": {
                "symfony/dependency-injection": "~3.3|~4.0",
                "symfony/event-dispatcher": "~3.3|~4.0",
                "symfony/finder": "~3.3|~4.0",
                "symfony/yaml": "~3.0|~4.0"
            },
            "suggest": {
                "symfony/yaml": "To use the yaml reference dumper"
            },
            "type": "library",
            "autoload": {
                "psr-4": {
                    "Symfony\\Component\\Config\\": ""
                },
                "exclude-from-classmap": [
                    "/Tests/"
                ]
            },
            "notification-url": "https://packagist.org/downloads/",
            "license": [
                "MIT"
            ],
            "authors": [
                {
                    "name": "Fabien Potencier",
                    "email": "fabien@symfony.com"
                },
                {
                    "name": "Symfony Community",
                    "homepage": "https://symfony.com/contributors"
                }
            ],
            "description": "Symfony Config Component",
            "homepage": "https://symfony.com",
            "funding": [
                {
                    "url": "https://symfony.com/sponsor",
                    "type": "custom"
                },
                {
                    "url": "https://github.com/fabpot",
                    "type": "github"
                },
                {
                    "url": "https://tidelift.com/funding/github/packagist/symfony/symfony",
                    "type": "tidelift"
                }
            ],
            "time": "2020-10-24T10:57:07+00:00"
        },
        {
            "name": "symfony/dependency-injection",
            "version": "v3.4.46",
            "source": {
                "type": "git",
                "url": "https://github.com/symfony/dependency-injection.git",
                "reference": "51d2a2708c6ceadad84393f8581df1dcf9e5e84b"
            },
            "dist": {
                "type": "zip",
                "url": "https://api.github.com/repos/symfony/dependency-injection/zipball/51d2a2708c6ceadad84393f8581df1dcf9e5e84b",
                "reference": "51d2a2708c6ceadad84393f8581df1dcf9e5e84b",
                "shasum": ""
            },
            "require": {
                "php": "^5.5.9|>=7.0.8",
                "psr/container": "^1.0"
            },
            "conflict": {
                "symfony/config": "<3.3.7",
                "symfony/finder": "<3.3",
                "symfony/proxy-manager-bridge": "<3.4",
                "symfony/yaml": "<3.4"
            },
            "provide": {
                "psr/container-implementation": "1.0"
            },
            "require-dev": {
                "symfony/config": "~3.3|~4.0",
                "symfony/expression-language": "~2.8|~3.0|~4.0",
                "symfony/yaml": "~3.4|~4.0"
            },
            "suggest": {
                "symfony/config": "",
                "symfony/expression-language": "For using expressions in service container configuration",
                "symfony/finder": "For using double-star glob patterns or when GLOB_BRACE portability is required",
                "symfony/proxy-manager-bridge": "Generate service proxies to lazy load them",
                "symfony/yaml": ""
            },
            "type": "library",
            "autoload": {
                "psr-4": {
                    "Symfony\\Component\\DependencyInjection\\": ""
                },
                "exclude-from-classmap": [
                    "/Tests/"
                ]
            },
            "notification-url": "https://packagist.org/downloads/",
            "license": [
                "MIT"
            ],
            "authors": [
                {
                    "name": "Fabien Potencier",
                    "email": "fabien@symfony.com"
                },
                {
                    "name": "Symfony Community",
                    "homepage": "https://symfony.com/contributors"
                }
            ],
            "description": "Symfony DependencyInjection Component",
            "homepage": "https://symfony.com",
            "funding": [
                {
                    "url": "https://symfony.com/sponsor",
                    "type": "custom"
                },
                {
                    "url": "https://github.com/fabpot",
                    "type": "github"
                },
                {
                    "url": "https://tidelift.com/funding/github/packagist/symfony/symfony",
                    "type": "tidelift"
                }
            ],
            "time": "2020-10-24T10:57:07+00:00"
        },
        {
            "name": "symfony/filesystem",
            "version": "v3.4.46",
            "source": {
                "type": "git",
                "url": "https://github.com/symfony/filesystem.git",
                "reference": "e58d7841cddfed6e846829040dca2cca0ebbbbb3"
            },
            "dist": {
                "type": "zip",
                "url": "https://api.github.com/repos/symfony/filesystem/zipball/e58d7841cddfed6e846829040dca2cca0ebbbbb3",
                "reference": "e58d7841cddfed6e846829040dca2cca0ebbbbb3",
                "shasum": ""
            },
            "require": {
                "php": "^5.5.9|>=7.0.8",
                "symfony/polyfill-ctype": "~1.8"
            },
            "type": "library",
            "autoload": {
                "psr-4": {
                    "Symfony\\Component\\Filesystem\\": ""
                },
                "exclude-from-classmap": [
                    "/Tests/"
                ]
            },
            "notification-url": "https://packagist.org/downloads/",
            "license": [
                "MIT"
            ],
            "authors": [
                {
                    "name": "Fabien Potencier",
                    "email": "fabien@symfony.com"
                },
                {
                    "name": "Symfony Community",
                    "homepage": "https://symfony.com/contributors"
                }
            ],
            "description": "Symfony Filesystem Component",
            "homepage": "https://symfony.com",
            "funding": [
                {
                    "url": "https://symfony.com/sponsor",
                    "type": "custom"
                },
                {
                    "url": "https://github.com/fabpot",
                    "type": "github"
                },
                {
                    "url": "https://tidelift.com/funding/github/packagist/symfony/symfony",
                    "type": "tidelift"
                }
            ],
            "time": "2020-10-24T10:57:07+00:00"
        },
        {
            "name": "symfony/polyfill-ctype",
            "version": "v1.19.0",
            "source": {
                "type": "git",
                "url": "https://github.com/symfony/polyfill-ctype.git",
                "reference": "aed596913b70fae57be53d86faa2e9ef85a2297b"
            },
            "dist": {
                "type": "zip",
                "url": "https://api.github.com/repos/symfony/polyfill-ctype/zipball/aed596913b70fae57be53d86faa2e9ef85a2297b",
                "reference": "aed596913b70fae57be53d86faa2e9ef85a2297b",
                "shasum": ""
            },
            "require": {
                "php": ">=5.3.3"
            },
            "suggest": {
                "ext-ctype": "For best performance"
            },
            "type": "library",
            "extra": {
                "branch-alias": {
                    "dev-main": "1.19-dev"
                },
                "thanks": {
                    "name": "symfony/polyfill",
                    "url": "https://github.com/symfony/polyfill"
                }
            },
            "autoload": {
                "psr-4": {
                    "Symfony\\Polyfill\\Ctype\\": ""
                },
                "files": [
                    "bootstrap.php"
                ]
            },
            "notification-url": "https://packagist.org/downloads/",
            "license": [
                "MIT"
            ],
            "authors": [
                {
                    "name": "Gert de Pagter",
                    "email": "BackEndTea@gmail.com"
                },
                {
                    "name": "Symfony Community",
                    "homepage": "https://symfony.com/contributors"
                }
            ],
            "description": "Symfony polyfill for ctype functions",
            "homepage": "https://symfony.com",
            "keywords": [
                "compatibility",
                "ctype",
                "polyfill",
                "portable"
            ],
            "funding": [
                {
                    "url": "https://symfony.com/sponsor",
                    "type": "custom"
                },
                {
                    "url": "https://github.com/fabpot",
                    "type": "github"
                },
                {
                    "url": "https://tidelift.com/funding/github/packagist/symfony/symfony",
                    "type": "tidelift"
                }
            ],
            "time": "2020-10-23T09:01:57+00:00"
        },
        {
            "name": "symfony/yaml",
            "version": "v3.4.46",
            "source": {
                "type": "git",
                "url": "https://github.com/symfony/yaml.git",
                "reference": "88289caa3c166321883f67fe5130188ebbb47094"
            },
            "dist": {
                "type": "zip",
                "url": "https://api.github.com/repos/symfony/yaml/zipball/88289caa3c166321883f67fe5130188ebbb47094",
                "reference": "88289caa3c166321883f67fe5130188ebbb47094",
                "shasum": ""
            },
            "require": {
                "php": "^5.5.9|>=7.0.8",
                "symfony/polyfill-ctype": "~1.8"
            },
            "conflict": {
                "symfony/console": "<3.4"
            },
            "require-dev": {
                "symfony/console": "~3.4|~4.0"
            },
            "suggest": {
                "symfony/console": "For validating YAML files using the lint command"
            },
            "type": "library",
            "autoload": {
                "psr-4": {
                    "Symfony\\Component\\Yaml\\": ""
                },
                "exclude-from-classmap": [
                    "/Tests/"
                ]
            },
            "notification-url": "https://packagist.org/downloads/",
            "license": [
                "MIT"
            ],
            "authors": [
                {
                    "name": "Fabien Potencier",
                    "email": "fabien@symfony.com"
                },
                {
                    "name": "Symfony Community",
                    "homepage": "https://symfony.com/contributors"
                }
            ],
            "description": "Symfony Yaml Component",
            "homepage": "https://symfony.com",
            "funding": [
                {
                    "url": "https://symfony.com/sponsor",
                    "type": "custom"
                },
                {
                    "url": "https://github.com/fabpot",
                    "type": "github"
                },
                {
                    "url": "https://tidelift.com/funding/github/packagist/symfony/symfony",
                    "type": "tidelift"
                }
            ],
            "time": "2020-10-24T10:57:07+00:00"
        },
        {
            "name": "webmozart/assert",
            "version": "1.9.1",
            "source": {
                "type": "git",
                "url": "https://github.com/webmozart/assert.git",
                "reference": "bafc69caeb4d49c39fd0779086c03a3738cbb389"
            },
            "dist": {
                "type": "zip",
                "url": "https://api.github.com/repos/webmozart/assert/zipball/bafc69caeb4d49c39fd0779086c03a3738cbb389",
                "reference": "bafc69caeb4d49c39fd0779086c03a3738cbb389",
                "shasum": ""
            },
            "require": {
                "php": "^5.3.3 || ^7.0 || ^8.0",
                "symfony/polyfill-ctype": "^1.8"
            },
            "conflict": {
                "phpstan/phpstan": "<0.12.20",
                "vimeo/psalm": "<3.9.1"
            },
            "require-dev": {
                "phpunit/phpunit": "^4.8.36 || ^7.5.13"
            },
            "type": "library",
            "autoload": {
                "psr-4": {
                    "Webmozart\\Assert\\": "src/"
                }
            },
            "notification-url": "https://packagist.org/downloads/",
            "license": [
                "MIT"
            ],
            "authors": [
                {
                    "name": "Bernhard Schussek",
                    "email": "bschussek@gmail.com"
                }
            ],
            "description": "Assertions to validate method input/output with nice error messages.",
            "keywords": [
                "assert",
                "check",
                "validate"
            ],
            "time": "2020-07-08T17:02:28+00:00"
        },
        {
            "name": "wp-coding-standards/wpcs",
            "version": "2.3.0",
            "source": {
                "type": "git",
                "url": "https://github.com/WordPress/WordPress-Coding-Standards.git",
                "reference": "7da1894633f168fe244afc6de00d141f27517b62"
            },
            "dist": {
                "type": "zip",
                "url": "https://api.github.com/repos/WordPress/WordPress-Coding-Standards/zipball/7da1894633f168fe244afc6de00d141f27517b62",
                "reference": "7da1894633f168fe244afc6de00d141f27517b62",
                "shasum": ""
            },
            "require": {
                "php": ">=5.4",
                "squizlabs/php_codesniffer": "^3.3.1"
            },
            "require-dev": {
                "dealerdirect/phpcodesniffer-composer-installer": "^0.5 || ^0.6",
                "phpcompatibility/php-compatibility": "^9.0",
                "phpcsstandards/phpcsdevtools": "^1.0",
                "phpunit/phpunit": "^4.0 || ^5.0 || ^6.0 || ^7.0"
            },
            "suggest": {
                "dealerdirect/phpcodesniffer-composer-installer": "^0.6 || This Composer plugin will sort out the PHPCS 'installed_paths' automatically."
            },
            "type": "phpcodesniffer-standard",
            "notification-url": "https://packagist.org/downloads/",
            "license": [
                "MIT"
            ],
            "authors": [
                {
                    "name": "Contributors",
                    "homepage": "https://github.com/WordPress/WordPress-Coding-Standards/graphs/contributors"
                }
            ],
            "description": "PHP_CodeSniffer rules (sniffs) to enforce WordPress coding conventions",
            "keywords": [
                "phpcs",
                "standards",
                "wordpress"
            ],
            "time": "2020-05-13T23:57:56+00:00"
        }
    ],
    "aliases": [],
    "minimum-stability": "dev",
    "stability-flags": {
        "roave/security-advisories": 20
    },
    "prefer-stable": true,
    "prefer-lowest": false,
    "platform": {
        "php": "^5.6 || ^7.0",
        "ext-dom": "*",
        "ext-iconv": "*",
        "ext-json": "*",
        "ext-libxml": "*",
        "ext-mbstring": "*"
    },
    "platform-dev": [],
    "platform-overrides": {
        "php": "5.6"
    },
    "plugin-api-version": "1.1.0"
}<|MERGE_RESOLUTION|>--- conflicted
+++ resolved
@@ -4,11 +4,7 @@
         "Read more about it at https://getcomposer.org/doc/01-basic-usage.md#installing-dependencies",
         "This file is @generated automatically"
     ],
-<<<<<<< HEAD
-    "content-hash": "8c04f4f9ade783af4a17fca336cec781",
-=======
-    "content-hash": "623bea96c330d3d8fb2787236c921ee7",
->>>>>>> f5a891e6
+    "content-hash": "5a4791a4805c3e87eb76ba2440deadb7",
     "packages": [
         {
             "name": "ampproject/amp-wp",
@@ -330,12 +326,17 @@
                 "phpunit/phpunit": "^4.8.36"
             },
             "type": "library",
+            "extra": {
+                "patches_applied": {
+                    "Add additional validation for size unit <https://github.com/sabberworm/PHP-CSS-Parser/pull/193>": "https://github.com/sabberworm/PHP-CSS-Parser/compare/3bc5ded67d77a52b81608cfc97f23b1bb0678e2f%5E...468da3441945e9c1bf402a3340b1d8326723f7d9.patch",
+                    "Fix parsing CSS selectors which contain commas <https://github.com/westonruter/PHP-CSS-Parser/pull/1>": "https://github.com/westonruter/PHP-CSS-Parser/compare/master...10a2501c119abafced3e4014aa3c0a3453a86f67.patch"
+                }
+            },
             "autoload": {
                 "psr-4": {
                     "Sabberworm\\CSS\\": "lib/Sabberworm/CSS/"
                 }
             },
-            "notification-url": "https://packagist.org/downloads/",
             "license": [
                 "MIT"
             ],
