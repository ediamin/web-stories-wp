{
    "_readme": [
        "This file locks the dependencies of your project to a known state",
        "Read more about it at https://getcomposer.org/doc/01-basic-usage.md#installing-dependencies",
        "This file is @generated automatically"
    ],
    "content-hash": "3f4ae95bd05b42e789735da2e57121a6",
    "packages": [
        {
            "name": "ampproject/amp-wp",
            "version": "2.0.4",
            "source": {
                "type": "git",
                "url": "https://github.com/ampproject/amp-wp",
                "reference": "823ae999158fcd1ae0b2c5c93736103a23fecae9"
            },
            "dist": {
                "type": "zip",
                "url": "https://api.github.com/repos/ampproject/amp-wp/zipball/823ae999158fcd1ae0b2c5c93736103a23fecae9",
                "reference": "823ae999158fcd1ae0b2c5c93736103a23fecae9",
                "shasum": ""
            },
            "require": {
                "ampproject/common": "*",
                "ampproject/optimizer": "*",
                "cweagans/composer-patches": "1.6.7",
                "ext-curl": "*",
                "ext-date": "*",
                "ext-dom": "*",
                "ext-iconv": "*",
                "ext-json": "*",
                "ext-libxml": "*",
                "ext-spl": "*",
                "fasterimage/fasterimage": "1.5.0",
                "php": "^5.6 || ^7.0",
                "sabberworm/php-css-parser": "dev-master#bfdd976"
            },
            "require-dev": {
                "civicrm/composer-downloads-plugin": "^2.1",
                "dealerdirect/phpcodesniffer-composer-installer": "0.7.0",
                "mikey179/vfsstream": "1.6.8",
                "mustache/mustache": "^2",
                "php-stubs/wordpress-stubs": "^5.3.2",
                "phpcompatibility/phpcompatibility-wp": "2.1.0",
                "phpdocumentor/reflection": "~3.0",
                "roave/security-advisories": "dev-master",
                "sirbrillig/phpcs-variable-analysis": "2.8.3",
                "wp-coding-standards/wpcs": "2.3.0",
                "xwp/wp-dev-lib": "1.6.4"
            },
            "suggest": {
                "ext-intl": "Enables use of idn_to_utf8() to convert punycode domains to UTF-8 for use with an AMP Cache.",
                "ext-mbstring": "Used by PHP-CSS-Parser when working with stylesheets."
            },
            "type": "wordpress-plugin",
            "extra": {
                "downloads": {
                    "phpstan": {
                        "url": "https://github.com/phpstan/phpstan/releases/latest/download/phpstan.phar",
                        "path": "vendor/bin/phpstan",
                        "type": "phar"
                    }
                },
                "patches": {
                    "sabberworm/php-css-parser": {
                        "Add additional validation for size unit <https://github.com/sabberworm/PHP-CSS-Parser/pull/193>": "patches/php-css-parser-pull-193.patch",
                        "Validate name-start code points for identifier <https://github.com/sabberworm/PHP-CSS-Parser/pull/185>": "patches/php-css-parser-pull-185.patch",
                        "Fix parsing CSS selectors which contain commas <https://github.com/westonruter/PHP-CSS-Parser/pull/1>": "patches/php-css-parser-commit-10a2501.patch"
                    }
                }
            },
            "autoload": {
                "psr-4": {
                    "AmpProject\\AmpWP\\": "src/"
                },
                "classmap": [
                    "includes/"
                ],
                "files": [
                    "back-compat/back-compat.php",
                    "includes/amp-helper-functions.php",
                    "includes/admin/functions.php",
                    "includes/deprecated.php"
                ]
            },
            "autoload-dev": {
                "psr-4": {
                    "AmpProject\\AmpWP\\Documentation\\": "docs/src/",
                    "AmpProject\\AmpWP\\Tests\\": "tests/php/src/"
                },
                "classmap": [
                    "tests/php/validation/"
                ],
                "files": [
                    "docs/includes/register-wp-cli-commands.php"
                ]
            },
            "scripts": {
                "analyze": [
                    "if [ -z $TEST_SKIP_PHPSTAN ]; then phpstan --version; phpstan analyze --ansi; fi"
                ]
            },
            "license": [
                "GPL-2.0-or-later"
            ],
            "description": "WordPress plugin for adding AMP support.",
            "homepage": "https://github.com/ampproject/amp-wp",
            "time": "2020-09-22T23:15:54+00:00"
        },
        {
            "name": "civicrm/composer-downloads-plugin",
            "version": "v2.1.1",
            "source": {
                "type": "git",
                "url": "https://github.com/civicrm/composer-downloads-plugin.git",
                "reference": "8722bc7d547315be39397a3078bb51ee053ca269"
            },
            "dist": {
                "type": "zip",
                "url": "https://api.github.com/repos/civicrm/composer-downloads-plugin/zipball/8722bc7d547315be39397a3078bb51ee053ca269",
                "reference": "8722bc7d547315be39397a3078bb51ee053ca269",
                "shasum": ""
            },
            "require": {
                "composer-plugin-api": "^1.1",
                "php": ">=5.6",
                "togos/gitignore": "~1.1.1"
            },
            "require-dev": {
                "composer/composer": "~1.0",
                "friendsofphp/php-cs-fixer": "^2.3",
                "phpunit/phpunit": "^5.7",
                "totten/process-helper": "^1.0.1"
            },
            "type": "composer-plugin",
            "extra": {
                "class": "LastCall\\DownloadsPlugin\\Plugin"
            },
            "autoload": {
                "psr-4": {
                    "LastCall\\DownloadsPlugin\\": "src/"
                }
            },
            "notification-url": "https://packagist.org/downloads/",
            "license": [
                "MIT"
            ],
            "authors": [
                {
                    "name": "Rob Bayliss",
                    "email": "rob@lastcallmedia.com"
                },
                {
                    "name": "Tim Otten",
                    "email": "totten@civicrm.org"
                }
            ],
            "description": "Composer plugin for downloading additional files within any composer package.",
            "time": "2019-08-28T00:33:51+00:00"
        },
        {
            "name": "cweagans/composer-patches",
            "version": "1.6.7",
            "source": {
                "type": "git",
                "url": "https://github.com/cweagans/composer-patches.git",
                "reference": "2e6f72a2ad8d59cd7e2b729f218bf42adb14f590"
            },
            "dist": {
                "type": "zip",
                "url": "https://api.github.com/repos/cweagans/composer-patches/zipball/2e6f72a2ad8d59cd7e2b729f218bf42adb14f590",
                "reference": "2e6f72a2ad8d59cd7e2b729f218bf42adb14f590",
                "shasum": ""
            },
            "require": {
                "composer-plugin-api": "^1.0",
                "php": ">=5.3.0"
            },
            "require-dev": {
                "composer/composer": "~1.0",
                "phpunit/phpunit": "~4.6"
            },
            "type": "composer-plugin",
            "extra": {
                "class": "cweagans\\Composer\\Patches"
            },
            "autoload": {
                "psr-4": {
                    "cweagans\\Composer\\": "src"
                }
            },
            "notification-url": "https://packagist.org/downloads/",
            "license": [
                "BSD-3-Clause"
            ],
            "authors": [
                {
                    "name": "Cameron Eagans",
                    "email": "me@cweagans.net"
                }
            ],
            "description": "Provides a way to patch Composer packages.",
            "time": "2019-08-29T20:11:49+00:00"
        },
        {
            "name": "fasterimage/fasterimage",
            "version": "v1.5.0",
            "source": {
                "type": "git",
                "url": "https://github.com/willwashburn/fasterimage.git",
                "reference": "42d125a15dc124520aff2157bbed9a4b2d4f310a"
            },
            "dist": {
                "type": "zip",
                "url": "https://api.github.com/repos/willwashburn/fasterimage/zipball/42d125a15dc124520aff2157bbed9a4b2d4f310a",
                "reference": "42d125a15dc124520aff2157bbed9a4b2d4f310a",
                "shasum": ""
            },
            "require": {
                "php": ">=5.4.0",
                "willwashburn/stream": ">=1.0"
            },
            "require-dev": {
                "php-coveralls/php-coveralls": "^2.1",
                "php-mock/php-mock-phpunit": "^2.3",
                "phpunit/phpunit": "~6.0"
            },
            "type": "library",
            "autoload": {
                "classmap": [
                    "src"
                ]
            },
            "notification-url": "https://packagist.org/downloads/",
            "license": [
                "MIT"
            ],
            "authors": [
                {
                    "name": "Will Washburn",
                    "email": "will@tailwindapp.com"
                },
                {
                    "name": "Weston Ruter"
                }
            ],
            "description": "FasterImage finds the size or type of a set of images given their uris by fetching as little as needed, in parallel. Originally ported by Tom Moor.",
            "homepage": "https://github.com/willwashburn/fasterimage",
            "keywords": [
                "fast image",
                "faster image",
                "fasterimage",
                "fastimage",
                "getimagesize",
                "image size",
                "parallel"
            ],
            "time": "2019-05-25T14:33:33+00:00"
        },
        {
            "name": "mcaskill/composer-exclude-files",
            "version": "v2.0.0",
            "source": {
                "type": "git",
                "url": "https://github.com/mcaskill/composer-plugin-exclude-files.git",
                "reference": "2bf916ab1ec9959b3a58ba3652bad6ffedf0e10e"
            },
            "dist": {
                "type": "zip",
                "url": "https://api.github.com/repos/mcaskill/composer-plugin-exclude-files/zipball/2bf916ab1ec9959b3a58ba3652bad6ffedf0e10e",
                "reference": "2bf916ab1ec9959b3a58ba3652bad6ffedf0e10e",
                "shasum": ""
            },
            "require": {
                "composer-plugin-api": "^1.0 || ^2.0",
                "php": "^5.3.2 || ^7.0 || ^8.0"
            },
            "require-dev": {
                "composer/composer": "^1.0 || ^2.0",
                "symfony/phpunit-bridge": "^4.2 || ^5.0"
            },
            "type": "composer-plugin",
            "extra": {
                "branch-alias": {
                    "dev-master": "2.x-dev"
                },
                "class": "McAskill\\Composer\\ExcludeFilePlugin"
            },
            "autoload": {
                "psr-4": {
                    "McAskill\\Composer\\": "src/"
                }
            },
            "notification-url": "https://packagist.org/downloads/",
            "license": [
                "MIT"
            ],
            "authors": [
                {
                    "name": "Chauncey McAskill",
                    "email": "chauncey@mcaskill.ca"
                }
            ],
            "description": "Exclude files from autoload_files.php",
            "time": "2020-09-25T22:01:23+00:00"
        },
        {
            "name": "sabberworm/php-css-parser",
            "version": "dev-master",
            "source": {
                "type": "git",
                "url": "https://github.com/sabberworm/PHP-CSS-Parser.git",
                "reference": "a525c75db322fd295371ba75df2aece58b70b895"
            },
            "dist": {
                "type": "zip",
                "url": "https://api.github.com/repos/sabberworm/PHP-CSS-Parser/zipball/a525c75db322fd295371ba75df2aece58b70b895",
                "reference": "a525c75db322fd295371ba75df2aece58b70b895",
                "shasum": ""
            },
            "require": {
                "php": ">=5.3.2"
            },
            "require-dev": {
                "codacy/coverage": "^1.4",
                "phpunit/phpunit": "^4.8.36"
            },
            "type": "library",
            "autoload": {
                "psr-4": {
                    "Sabberworm\\CSS\\": "lib/Sabberworm/CSS/"
                }
            },
            "notification-url": "https://packagist.org/downloads/",
            "license": [
                "MIT"
            ],
            "authors": [
                {
                    "name": "Raphael Schweikert"
                }
            ],
            "description": "Parser for CSS Files written in PHP",
            "homepage": "http://www.sabberworm.com/blog/2010/6/10/php-css-parser",
            "keywords": [
                "css",
                "parser",
                "stylesheet"
            ],
            "time": "2020-08-03T15:45:50+00:00"
        },
        {
            "name": "togos/gitignore",
            "version": "1.1.1",
            "source": {
                "type": "git",
                "url": "https://github.com/TOGoS/PHPGitIgnore.git",
                "reference": "32bc0830e4123f670adcbf5ddda5bef362f4f4d4"
            },
            "dist": {
                "type": "zip",
                "url": "https://api.github.com/repos/TOGoS/PHPGitIgnore/zipball/32bc0830e4123f670adcbf5ddda5bef362f4f4d4",
                "reference": "32bc0830e4123f670adcbf5ddda5bef362f4f4d4",
                "shasum": ""
            },
            "require": {
                "php": ">=5.2"
            },
            "require-dev": {
                "togos/simpler-test": "1.1.1"
            },
            "type": "library",
            "autoload": {
                "psr-0": {
                    "TOGoS_GitIgnore_": "src/main/php/"
                }
            },
            "notification-url": "https://packagist.org/downloads/",
            "license": [
                "MIT"
            ],
            "description": "Parser for .gitignore (and sparse-checkout, and anything else using the same format) files",
            "time": "2019-04-19T19:16:58+00:00"
        },
        {
            "name": "willwashburn/stream",
            "version": "v1.0.0",
            "source": {
                "type": "git",
                "url": "https://github.com/willwashburn/stream.git",
                "reference": "345b3062493e3899d987dbdd1fec1c13ee28c903"
            },
            "dist": {
                "type": "zip",
                "url": "https://api.github.com/repos/willwashburn/stream/zipball/345b3062493e3899d987dbdd1fec1c13ee28c903",
                "reference": "345b3062493e3899d987dbdd1fec1c13ee28c903",
                "shasum": ""
            },
            "require": {
                "php": ">=5.4.0"
            },
            "require-dev": {
                "mockery/mockery": "~0.9",
                "phpunit/phpunit": "~4.0"
            },
            "type": "library",
            "autoload": {
                "psr-4": {
                    "WillWashburn\\": "src/"
                }
            },
            "notification-url": "https://packagist.org/downloads/",
            "license": [
                "MIT"
            ],
            "authors": [
                {
                    "name": "Will Washburn",
                    "email": "will.washburn@gmail.com"
                }
            ],
            "description": "model a sequence of data elements made available over time ",
            "homepage": "https://github.com/willwashburn/stream",
            "keywords": [
                "peek",
                "read",
                "stream",
                "streamable"
            ],
            "time": "2016-03-15T10:54:35+00:00"
        }
    ],
    "packages-dev": [
        {
            "name": "automattic/vipwpcs",
            "version": "2.2.0",
            "source": {
                "type": "git",
                "url": "https://github.com/Automattic/VIP-Coding-Standards.git",
                "reference": "4d0612461232b313d06321f1501c3989bd6aecf9"
            },
            "dist": {
                "type": "zip",
                "url": "https://api.github.com/repos/Automattic/VIP-Coding-Standards/zipball/4d0612461232b313d06321f1501c3989bd6aecf9",
                "reference": "4d0612461232b313d06321f1501c3989bd6aecf9",
                "shasum": ""
            },
            "require": {
                "php": ">=5.4",
                "sirbrillig/phpcs-variable-analysis": "^2.8.3",
                "squizlabs/php_codesniffer": "^3.5.5",
                "wp-coding-standards/wpcs": "^2.3"
            },
            "require-dev": {
                "dealerdirect/phpcodesniffer-composer-installer": "^0.7",
                "phpcompatibility/php-compatibility": "^9",
                "phpunit/phpunit": "^4 || ^5 || ^6 || ^7"
            },
            "suggest": {
                "dealerdirect/phpcodesniffer-composer-installer": "^0.7 || This Composer plugin will manage the PHPCS 'installed_paths' automatically."
            },
            "type": "phpcodesniffer-standard",
            "notification-url": "https://packagist.org/downloads/",
            "license": [
                "MIT"
            ],
            "authors": [
                {
                    "name": "Contributors",
                    "homepage": "https://github.com/Automattic/VIP-Coding-Standards/graphs/contributors"
                }
            ],
            "description": "PHP_CodeSniffer rules (sniffs) to enforce WordPress VIP minimum coding conventions",
            "keywords": [
                "phpcs",
                "standards",
                "wordpress"
            ],
            "time": "2020-09-07T10:45:45+00:00"
        },
        {
            "name": "dealerdirect/phpcodesniffer-composer-installer",
            "version": "v0.7.0",
            "source": {
                "type": "git",
                "url": "https://github.com/Dealerdirect/phpcodesniffer-composer-installer.git",
                "reference": "e8d808670b8f882188368faaf1144448c169c0b7"
            },
            "dist": {
                "type": "zip",
                "url": "https://api.github.com/repos/Dealerdirect/phpcodesniffer-composer-installer/zipball/e8d808670b8f882188368faaf1144448c169c0b7",
                "reference": "e8d808670b8f882188368faaf1144448c169c0b7",
                "shasum": ""
            },
            "require": {
                "composer-plugin-api": "^1.0 || ^2.0",
                "php": ">=5.3",
                "squizlabs/php_codesniffer": "^2 || ^3 || 4.0.x-dev"
            },
            "require-dev": {
                "composer/composer": "*",
                "phpcompatibility/php-compatibility": "^9.0",
                "sensiolabs/security-checker": "^4.1.0"
            },
            "type": "composer-plugin",
            "extra": {
                "class": "Dealerdirect\\Composer\\Plugin\\Installers\\PHPCodeSniffer\\Plugin"
            },
            "autoload": {
                "psr-4": {
                    "Dealerdirect\\Composer\\Plugin\\Installers\\PHPCodeSniffer\\": "src/"
                }
            },
            "notification-url": "https://packagist.org/downloads/",
            "license": [
                "MIT"
            ],
            "authors": [
                {
                    "name": "Franck Nijhof",
                    "email": "franck.nijhof@dealerdirect.com",
                    "homepage": "http://www.frenck.nl",
                    "role": "Developer / IT Manager"
                }
            ],
            "description": "PHP_CodeSniffer Standards Composer Installer Plugin",
            "homepage": "http://www.dealerdirect.com",
            "keywords": [
                "PHPCodeSniffer",
                "PHP_CodeSniffer",
                "code quality",
                "codesniffer",
                "composer",
                "installer",
                "phpcs",
                "plugin",
                "qa",
                "quality",
                "standard",
                "standards",
                "style guide",
                "stylecheck",
                "tests"
            ],
            "time": "2020-06-25T14:57:39+00:00"
        },
        {
            "name": "doctrine/instantiator",
            "version": "1.0.5",
            "source": {
                "type": "git",
                "url": "https://github.com/doctrine/instantiator.git",
                "reference": "8e884e78f9f0eb1329e445619e04456e64d8051d"
            },
            "dist": {
                "type": "zip",
                "url": "https://api.github.com/repos/doctrine/instantiator/zipball/8e884e78f9f0eb1329e445619e04456e64d8051d",
                "reference": "8e884e78f9f0eb1329e445619e04456e64d8051d",
                "shasum": ""
            },
            "require": {
                "php": ">=5.3,<8.0-DEV"
            },
            "require-dev": {
                "athletic/athletic": "~0.1.8",
                "ext-pdo": "*",
                "ext-phar": "*",
                "phpunit/phpunit": "~4.0",
                "squizlabs/php_codesniffer": "~2.0"
            },
            "type": "library",
            "extra": {
                "branch-alias": {
                    "dev-master": "1.0.x-dev"
                }
            },
            "autoload": {
                "psr-4": {
                    "Doctrine\\Instantiator\\": "src/Doctrine/Instantiator/"
                }
            },
            "notification-url": "https://packagist.org/downloads/",
            "license": [
                "MIT"
            ],
            "authors": [
                {
                    "name": "Marco Pivetta",
                    "email": "ocramius@gmail.com",
                    "homepage": "http://ocramius.github.com/"
                }
            ],
            "description": "A small, lightweight utility to instantiate objects in PHP without invoking their constructors",
            "homepage": "https://github.com/doctrine/instantiator",
            "keywords": [
                "constructor",
                "instantiate"
            ],
            "time": "2015-06-14T21:17:01+00:00"
        },
        {
            "name": "myclabs/deep-copy",
            "version": "1.7.0",
            "source": {
                "type": "git",
                "url": "https://github.com/myclabs/DeepCopy.git",
                "reference": "3b8a3a99ba1f6a3952ac2747d989303cbd6b7a3e"
            },
            "dist": {
                "type": "zip",
                "url": "https://api.github.com/repos/myclabs/DeepCopy/zipball/3b8a3a99ba1f6a3952ac2747d989303cbd6b7a3e",
                "reference": "3b8a3a99ba1f6a3952ac2747d989303cbd6b7a3e",
                "shasum": ""
            },
            "require": {
                "php": "^5.6 || ^7.0"
            },
            "require-dev": {
                "doctrine/collections": "^1.0",
                "doctrine/common": "^2.6",
                "phpunit/phpunit": "^4.1"
            },
            "type": "library",
            "autoload": {
                "psr-4": {
                    "DeepCopy\\": "src/DeepCopy/"
                },
                "files": [
                    "src/DeepCopy/deep_copy.php"
                ]
            },
            "notification-url": "https://packagist.org/downloads/",
            "license": [
                "MIT"
            ],
            "description": "Create deep copies (clones) of your objects",
            "keywords": [
                "clone",
                "copy",
                "duplicate",
                "object",
                "object graph"
            ],
            "time": "2017-10-19T19:58:43+00:00"
        },
        {
            "name": "php-stubs/wordpress-stubs",
            "version": "v5.5.1",
            "source": {
                "type": "git",
                "url": "https://github.com/php-stubs/wordpress-stubs.git",
                "reference": "5b62027b3f3b9de4994da627898599460f054584"
            },
            "dist": {
                "type": "zip",
                "url": "https://api.github.com/repos/php-stubs/wordpress-stubs/zipball/5b62027b3f3b9de4994da627898599460f054584",
                "reference": "5b62027b3f3b9de4994da627898599460f054584",
                "shasum": ""
            },
            "replace": {
                "giacocorsiglia/wordpress-stubs": "*"
            },
            "require-dev": {
                "giacocorsiglia/stubs-generator": "^0.5.0",
                "php": "~7.1"
            },
            "suggest": {
                "paragonie/sodium_compat": "Pure PHP implementation of libsodium",
                "symfony/polyfill-php73": "Symfony polyfill backporting some PHP 7.3+ features to lower PHP versions",
                "szepeviktor/phpstan-wordpress": "WordPress extensions for PHPStan"
            },
            "type": "library",
            "notification-url": "https://packagist.org/downloads/",
            "license": [
                "MIT"
            ],
            "description": "WordPress function and class declaration stubs for static analysis.",
            "homepage": "https://github.com/php-stubs/wordpress-stubs",
            "keywords": [
                "PHPStan",
                "static analysis",
                "wordpress"
            ],
            "time": "2020-09-02T05:31:36+00:00"
        },
        {
            "name": "phpcompatibility/php-compatibility",
            "version": "9.3.5",
            "source": {
                "type": "git",
                "url": "https://github.com/PHPCompatibility/PHPCompatibility.git",
                "reference": "9fb324479acf6f39452e0655d2429cc0d3914243"
            },
            "dist": {
                "type": "zip",
                "url": "https://api.github.com/repos/PHPCompatibility/PHPCompatibility/zipball/9fb324479acf6f39452e0655d2429cc0d3914243",
                "reference": "9fb324479acf6f39452e0655d2429cc0d3914243",
                "shasum": ""
            },
            "require": {
                "php": ">=5.3",
                "squizlabs/php_codesniffer": "^2.3 || ^3.0.2"
            },
            "conflict": {
                "squizlabs/php_codesniffer": "2.6.2"
            },
            "require-dev": {
                "phpunit/phpunit": "~4.5 || ^5.0 || ^6.0 || ^7.0"
            },
            "suggest": {
                "dealerdirect/phpcodesniffer-composer-installer": "^0.5 || This Composer plugin will sort out the PHPCS 'installed_paths' automatically.",
                "roave/security-advisories": "dev-master || Helps prevent installing dependencies with known security issues."
            },
            "type": "phpcodesniffer-standard",
            "notification-url": "https://packagist.org/downloads/",
            "license": [
                "LGPL-3.0-or-later"
            ],
            "authors": [
                {
                    "name": "Wim Godden",
                    "homepage": "https://github.com/wimg",
                    "role": "lead"
                },
                {
                    "name": "Juliette Reinders Folmer",
                    "homepage": "https://github.com/jrfnl",
                    "role": "lead"
                },
                {
                    "name": "Contributors",
                    "homepage": "https://github.com/PHPCompatibility/PHPCompatibility/graphs/contributors"
                }
            ],
            "description": "A set of sniffs for PHP_CodeSniffer that checks for PHP cross-version compatibility.",
            "homepage": "http://techblog.wimgodden.be/tag/codesniffer/",
            "keywords": [
                "compatibility",
                "phpcs",
                "standards"
            ],
            "time": "2019-12-27T09:44:58+00:00"
        },
        {
            "name": "phpcompatibility/phpcompatibility-paragonie",
            "version": "1.3.0",
            "source": {
                "type": "git",
                "url": "https://github.com/PHPCompatibility/PHPCompatibilityParagonie.git",
                "reference": "b862bc32f7e860d0b164b199bd995e690b4b191c"
            },
            "dist": {
                "type": "zip",
                "url": "https://api.github.com/repos/PHPCompatibility/PHPCompatibilityParagonie/zipball/b862bc32f7e860d0b164b199bd995e690b4b191c",
                "reference": "b862bc32f7e860d0b164b199bd995e690b4b191c",
                "shasum": ""
            },
            "require": {
                "phpcompatibility/php-compatibility": "^9.0"
            },
            "require-dev": {
                "dealerdirect/phpcodesniffer-composer-installer": "^0.5",
                "paragonie/random_compat": "dev-master",
                "paragonie/sodium_compat": "dev-master"
            },
            "suggest": {
                "dealerdirect/phpcodesniffer-composer-installer": "^0.5 || This Composer plugin will sort out the PHP_CodeSniffer 'installed_paths' automatically.",
                "roave/security-advisories": "dev-master || Helps prevent installing dependencies with known security issues."
            },
            "type": "phpcodesniffer-standard",
            "notification-url": "https://packagist.org/downloads/",
            "license": [
                "LGPL-3.0-or-later"
            ],
            "authors": [
                {
                    "name": "Wim Godden",
                    "role": "lead"
                },
                {
                    "name": "Juliette Reinders Folmer",
                    "role": "lead"
                }
            ],
            "description": "A set of rulesets for PHP_CodeSniffer to check for PHP cross-version compatibility issues in projects, while accounting for polyfills provided by the Paragonie polyfill libraries.",
            "homepage": "http://phpcompatibility.com/",
            "keywords": [
                "compatibility",
                "paragonie",
                "phpcs",
                "polyfill",
                "standards"
            ],
            "time": "2019-11-04T15:17:54+00:00"
        },
        {
            "name": "phpcompatibility/phpcompatibility-wp",
            "version": "2.1.0",
            "source": {
                "type": "git",
                "url": "https://github.com/PHPCompatibility/PHPCompatibilityWP.git",
                "reference": "41bef18ba688af638b7310666db28e1ea9158b2f"
            },
            "dist": {
                "type": "zip",
                "url": "https://api.github.com/repos/PHPCompatibility/PHPCompatibilityWP/zipball/41bef18ba688af638b7310666db28e1ea9158b2f",
                "reference": "41bef18ba688af638b7310666db28e1ea9158b2f",
                "shasum": ""
            },
            "require": {
                "phpcompatibility/php-compatibility": "^9.0",
                "phpcompatibility/phpcompatibility-paragonie": "^1.0"
            },
            "require-dev": {
                "dealerdirect/phpcodesniffer-composer-installer": "^0.5"
            },
            "suggest": {
                "dealerdirect/phpcodesniffer-composer-installer": "^0.5 || This Composer plugin will sort out the PHP_CodeSniffer 'installed_paths' automatically.",
                "roave/security-advisories": "dev-master || Helps prevent installing dependencies with known security issues."
            },
            "type": "phpcodesniffer-standard",
            "notification-url": "https://packagist.org/downloads/",
            "license": [
                "LGPL-3.0-or-later"
            ],
            "authors": [
                {
                    "name": "Wim Godden",
                    "role": "lead"
                },
                {
                    "name": "Juliette Reinders Folmer",
                    "role": "lead"
                }
            ],
            "description": "A ruleset for PHP_CodeSniffer to check for PHP cross-version compatibility issues in projects, while accounting for polyfills provided by WordPress.",
            "homepage": "http://phpcompatibility.com/",
            "keywords": [
                "compatibility",
                "phpcs",
                "standards",
                "wordpress"
            ],
            "time": "2019-08-28T14:22:28+00:00"
        },
        {
            "name": "phpdocumentor/reflection-common",
            "version": "1.0.1",
            "source": {
                "type": "git",
                "url": "https://github.com/phpDocumentor/ReflectionCommon.git",
                "reference": "21bdeb5f65d7ebf9f43b1b25d404f87deab5bfb6"
            },
            "dist": {
                "type": "zip",
                "url": "https://api.github.com/repos/phpDocumentor/ReflectionCommon/zipball/21bdeb5f65d7ebf9f43b1b25d404f87deab5bfb6",
                "reference": "21bdeb5f65d7ebf9f43b1b25d404f87deab5bfb6",
                "shasum": ""
            },
            "require": {
                "php": ">=5.5"
            },
            "require-dev": {
                "phpunit/phpunit": "^4.6"
            },
            "type": "library",
            "extra": {
                "branch-alias": {
                    "dev-master": "1.0.x-dev"
                }
            },
            "autoload": {
                "psr-4": {
                    "phpDocumentor\\Reflection\\": [
                        "src"
                    ]
                }
            },
            "notification-url": "https://packagist.org/downloads/",
            "license": [
                "MIT"
            ],
            "authors": [
                {
                    "name": "Jaap van Otterdijk",
                    "email": "opensource@ijaap.nl"
                }
            ],
            "description": "Common reflection classes used by phpdocumentor to reflect the code structure",
            "homepage": "http://www.phpdoc.org",
            "keywords": [
                "FQSEN",
                "phpDocumentor",
                "phpdoc",
                "reflection",
                "static analysis"
            ],
            "time": "2017-09-11T18:02:19+00:00"
        },
        {
            "name": "phpdocumentor/reflection-docblock",
            "version": "3.3.2",
            "source": {
                "type": "git",
                "url": "https://github.com/phpDocumentor/ReflectionDocBlock.git",
                "reference": "bf329f6c1aadea3299f08ee804682b7c45b326a2"
            },
            "dist": {
                "type": "zip",
                "url": "https://api.github.com/repos/phpDocumentor/ReflectionDocBlock/zipball/bf329f6c1aadea3299f08ee804682b7c45b326a2",
                "reference": "bf329f6c1aadea3299f08ee804682b7c45b326a2",
                "shasum": ""
            },
            "require": {
                "php": "^5.6 || ^7.0",
                "phpdocumentor/reflection-common": "^1.0.0",
                "phpdocumentor/type-resolver": "^0.4.0",
                "webmozart/assert": "^1.0"
            },
            "require-dev": {
                "mockery/mockery": "^0.9.4",
                "phpunit/phpunit": "^4.4"
            },
            "type": "library",
            "autoload": {
                "psr-4": {
                    "phpDocumentor\\Reflection\\": [
                        "src/"
                    ]
                }
            },
            "notification-url": "https://packagist.org/downloads/",
            "license": [
                "MIT"
            ],
            "authors": [
                {
                    "name": "Mike van Riel",
                    "email": "me@mikevanriel.com"
                }
            ],
            "description": "With this component, a library can provide support for annotations via DocBlocks or otherwise retrieve information that is embedded in a DocBlock.",
            "time": "2017-11-10T14:09:06+00:00"
        },
        {
            "name": "phpdocumentor/type-resolver",
            "version": "0.4.0",
            "source": {
                "type": "git",
                "url": "https://github.com/phpDocumentor/TypeResolver.git",
                "reference": "9c977708995954784726e25d0cd1dddf4e65b0f7"
            },
            "dist": {
                "type": "zip",
                "url": "https://api.github.com/repos/phpDocumentor/TypeResolver/zipball/9c977708995954784726e25d0cd1dddf4e65b0f7",
                "reference": "9c977708995954784726e25d0cd1dddf4e65b0f7",
                "shasum": ""
            },
            "require": {
                "php": "^5.5 || ^7.0",
                "phpdocumentor/reflection-common": "^1.0"
            },
            "require-dev": {
                "mockery/mockery": "^0.9.4",
                "phpunit/phpunit": "^5.2||^4.8.24"
            },
            "type": "library",
            "extra": {
                "branch-alias": {
                    "dev-master": "1.0.x-dev"
                }
            },
            "autoload": {
                "psr-4": {
                    "phpDocumentor\\Reflection\\": [
                        "src/"
                    ]
                }
            },
            "notification-url": "https://packagist.org/downloads/",
            "license": [
                "MIT"
            ],
            "authors": [
                {
                    "name": "Mike van Riel",
                    "email": "me@mikevanriel.com"
                }
            ],
            "time": "2017-07-14T14:27:02+00:00"
        },
        {
            "name": "phpspec/prophecy",
            "version": "v1.10.3",
            "source": {
                "type": "git",
                "url": "https://github.com/phpspec/prophecy.git",
                "reference": "451c3cd1418cf640de218914901e51b064abb093"
            },
            "dist": {
                "type": "zip",
                "url": "https://api.github.com/repos/phpspec/prophecy/zipball/451c3cd1418cf640de218914901e51b064abb093",
                "reference": "451c3cd1418cf640de218914901e51b064abb093",
                "shasum": ""
            },
            "require": {
                "doctrine/instantiator": "^1.0.2",
                "php": "^5.3|^7.0",
                "phpdocumentor/reflection-docblock": "^2.0|^3.0.2|^4.0|^5.0",
                "sebastian/comparator": "^1.2.3|^2.0|^3.0|^4.0",
                "sebastian/recursion-context": "^1.0|^2.0|^3.0|^4.0"
            },
            "require-dev": {
                "phpspec/phpspec": "^2.5 || ^3.2",
                "phpunit/phpunit": "^4.8.35 || ^5.7 || ^6.5 || ^7.1"
            },
            "type": "library",
            "extra": {
                "branch-alias": {
                    "dev-master": "1.10.x-dev"
                }
            },
            "autoload": {
                "psr-4": {
                    "Prophecy\\": "src/Prophecy"
                }
            },
            "notification-url": "https://packagist.org/downloads/",
            "license": [
                "MIT"
            ],
            "authors": [
                {
                    "name": "Konstantin Kudryashov",
                    "email": "ever.zet@gmail.com",
                    "homepage": "http://everzet.com"
                },
                {
                    "name": "Marcello Duarte",
                    "email": "marcello.duarte@gmail.com"
                }
            ],
            "description": "Highly opinionated mocking framework for PHP 5.3+",
            "homepage": "https://github.com/phpspec/prophecy",
            "keywords": [
                "Double",
                "Dummy",
                "fake",
                "mock",
                "spy",
                "stub"
            ],
            "time": "2020-03-05T15:02:03+00:00"
        },
        {
            "name": "phpunit/php-code-coverage",
            "version": "4.0.8",
            "source": {
                "type": "git",
                "url": "https://github.com/sebastianbergmann/php-code-coverage.git",
                "reference": "ef7b2f56815df854e66ceaee8ebe9393ae36a40d"
            },
            "dist": {
                "type": "zip",
                "url": "https://api.github.com/repos/sebastianbergmann/php-code-coverage/zipball/ef7b2f56815df854e66ceaee8ebe9393ae36a40d",
                "reference": "ef7b2f56815df854e66ceaee8ebe9393ae36a40d",
                "shasum": ""
            },
            "require": {
                "ext-dom": "*",
                "ext-xmlwriter": "*",
                "php": "^5.6 || ^7.0",
                "phpunit/php-file-iterator": "^1.3",
                "phpunit/php-text-template": "^1.2",
                "phpunit/php-token-stream": "^1.4.2 || ^2.0",
                "sebastian/code-unit-reverse-lookup": "^1.0",
                "sebastian/environment": "^1.3.2 || ^2.0",
                "sebastian/version": "^1.0 || ^2.0"
            },
            "require-dev": {
                "ext-xdebug": "^2.1.4",
                "phpunit/phpunit": "^5.7"
            },
            "suggest": {
                "ext-xdebug": "^2.5.1"
            },
            "type": "library",
            "extra": {
                "branch-alias": {
                    "dev-master": "4.0.x-dev"
                }
            },
            "autoload": {
                "classmap": [
                    "src/"
                ]
            },
            "notification-url": "https://packagist.org/downloads/",
            "license": [
                "BSD-3-Clause"
            ],
            "authors": [
                {
                    "name": "Sebastian Bergmann",
                    "email": "sb@sebastian-bergmann.de",
                    "role": "lead"
                }
            ],
            "description": "Library that provides collection, processing, and rendering functionality for PHP code coverage information.",
            "homepage": "https://github.com/sebastianbergmann/php-code-coverage",
            "keywords": [
                "coverage",
                "testing",
                "xunit"
            ],
            "time": "2017-04-02T07:44:40+00:00"
        },
        {
            "name": "phpunit/php-file-iterator",
            "version": "1.4.5",
            "source": {
                "type": "git",
                "url": "https://github.com/sebastianbergmann/php-file-iterator.git",
                "reference": "730b01bc3e867237eaac355e06a36b85dd93a8b4"
            },
            "dist": {
                "type": "zip",
                "url": "https://api.github.com/repos/sebastianbergmann/php-file-iterator/zipball/730b01bc3e867237eaac355e06a36b85dd93a8b4",
                "reference": "730b01bc3e867237eaac355e06a36b85dd93a8b4",
                "shasum": ""
            },
            "require": {
                "php": ">=5.3.3"
            },
            "type": "library",
            "extra": {
                "branch-alias": {
                    "dev-master": "1.4.x-dev"
                }
            },
            "autoload": {
                "classmap": [
                    "src/"
                ]
            },
            "notification-url": "https://packagist.org/downloads/",
            "license": [
                "BSD-3-Clause"
            ],
            "authors": [
                {
                    "name": "Sebastian Bergmann",
                    "email": "sb@sebastian-bergmann.de",
                    "role": "lead"
                }
            ],
            "description": "FilterIterator implementation that filters files based on a list of suffixes.",
            "homepage": "https://github.com/sebastianbergmann/php-file-iterator/",
            "keywords": [
                "filesystem",
                "iterator"
            ],
            "time": "2017-11-27T13:52:08+00:00"
        },
        {
            "name": "phpunit/php-text-template",
            "version": "1.2.1",
            "source": {
                "type": "git",
                "url": "https://github.com/sebastianbergmann/php-text-template.git",
                "reference": "31f8b717e51d9a2afca6c9f046f5d69fc27c8686"
            },
            "dist": {
                "type": "zip",
                "url": "https://api.github.com/repos/sebastianbergmann/php-text-template/zipball/31f8b717e51d9a2afca6c9f046f5d69fc27c8686",
                "reference": "31f8b717e51d9a2afca6c9f046f5d69fc27c8686",
                "shasum": ""
            },
            "require": {
                "php": ">=5.3.3"
            },
            "type": "library",
            "autoload": {
                "classmap": [
                    "src/"
                ]
            },
            "notification-url": "https://packagist.org/downloads/",
            "license": [
                "BSD-3-Clause"
            ],
            "authors": [
                {
                    "name": "Sebastian Bergmann",
                    "email": "sebastian@phpunit.de",
                    "role": "lead"
                }
            ],
            "description": "Simple template engine.",
            "homepage": "https://github.com/sebastianbergmann/php-text-template/",
            "keywords": [
                "template"
            ],
            "time": "2015-06-21T13:50:34+00:00"
        },
        {
            "name": "phpunit/php-timer",
            "version": "1.0.9",
            "source": {
                "type": "git",
                "url": "https://github.com/sebastianbergmann/php-timer.git",
                "reference": "3dcf38ca72b158baf0bc245e9184d3fdffa9c46f"
            },
            "dist": {
                "type": "zip",
                "url": "https://api.github.com/repos/sebastianbergmann/php-timer/zipball/3dcf38ca72b158baf0bc245e9184d3fdffa9c46f",
                "reference": "3dcf38ca72b158baf0bc245e9184d3fdffa9c46f",
                "shasum": ""
            },
            "require": {
                "php": "^5.3.3 || ^7.0"
            },
            "require-dev": {
                "phpunit/phpunit": "^4.8.35 || ^5.7 || ^6.0"
            },
            "type": "library",
            "extra": {
                "branch-alias": {
                    "dev-master": "1.0-dev"
                }
            },
            "autoload": {
                "classmap": [
                    "src/"
                ]
            },
            "notification-url": "https://packagist.org/downloads/",
            "license": [
                "BSD-3-Clause"
            ],
            "authors": [
                {
                    "name": "Sebastian Bergmann",
                    "email": "sb@sebastian-bergmann.de",
                    "role": "lead"
                }
            ],
            "description": "Utility class for timing",
            "homepage": "https://github.com/sebastianbergmann/php-timer/",
            "keywords": [
                "timer"
            ],
            "time": "2017-02-26T11:10:40+00:00"
        },
        {
            "name": "phpunit/php-token-stream",
            "version": "1.4.12",
            "source": {
                "type": "git",
                "url": "https://github.com/sebastianbergmann/php-token-stream.git",
                "reference": "1ce90ba27c42e4e44e6d8458241466380b51fa16"
            },
            "dist": {
                "type": "zip",
                "url": "https://api.github.com/repos/sebastianbergmann/php-token-stream/zipball/1ce90ba27c42e4e44e6d8458241466380b51fa16",
                "reference": "1ce90ba27c42e4e44e6d8458241466380b51fa16",
                "shasum": ""
            },
            "require": {
                "ext-tokenizer": "*",
                "php": ">=5.3.3"
            },
            "require-dev": {
                "phpunit/phpunit": "~4.2"
            },
            "type": "library",
            "extra": {
                "branch-alias": {
                    "dev-master": "1.4-dev"
                }
            },
            "autoload": {
                "classmap": [
                    "src/"
                ]
            },
            "notification-url": "https://packagist.org/downloads/",
            "license": [
                "BSD-3-Clause"
            ],
            "authors": [
                {
                    "name": "Sebastian Bergmann",
                    "email": "sebastian@phpunit.de"
                }
            ],
            "description": "Wrapper around PHP's tokenizer extension.",
            "homepage": "https://github.com/sebastianbergmann/php-token-stream/",
            "keywords": [
                "tokenizer"
            ],
            "abandoned": true,
            "time": "2017-12-04T08:55:13+00:00"
        },
        {
            "name": "phpunit/phpunit",
            "version": "5.7.27",
            "source": {
                "type": "git",
                "url": "https://github.com/sebastianbergmann/phpunit.git",
                "reference": "b7803aeca3ccb99ad0a506fa80b64cd6a56bbc0c"
            },
            "dist": {
                "type": "zip",
                "url": "https://api.github.com/repos/sebastianbergmann/phpunit/zipball/b7803aeca3ccb99ad0a506fa80b64cd6a56bbc0c",
                "reference": "b7803aeca3ccb99ad0a506fa80b64cd6a56bbc0c",
                "shasum": ""
            },
            "require": {
                "ext-dom": "*",
                "ext-json": "*",
                "ext-libxml": "*",
                "ext-mbstring": "*",
                "ext-xml": "*",
                "myclabs/deep-copy": "~1.3",
                "php": "^5.6 || ^7.0",
                "phpspec/prophecy": "^1.6.2",
                "phpunit/php-code-coverage": "^4.0.4",
                "phpunit/php-file-iterator": "~1.4",
                "phpunit/php-text-template": "~1.2",
                "phpunit/php-timer": "^1.0.6",
                "phpunit/phpunit-mock-objects": "^3.2",
                "sebastian/comparator": "^1.2.4",
                "sebastian/diff": "^1.4.3",
                "sebastian/environment": "^1.3.4 || ^2.0",
                "sebastian/exporter": "~2.0",
                "sebastian/global-state": "^1.1",
                "sebastian/object-enumerator": "~2.0",
                "sebastian/resource-operations": "~1.0",
                "sebastian/version": "^1.0.6|^2.0.1",
                "symfony/yaml": "~2.1|~3.0|~4.0"
            },
            "conflict": {
                "phpdocumentor/reflection-docblock": "3.0.2"
            },
            "require-dev": {
                "ext-pdo": "*"
            },
            "suggest": {
                "ext-xdebug": "*",
                "phpunit/php-invoker": "~1.1"
            },
            "bin": [
                "phpunit"
            ],
            "type": "library",
            "extra": {
                "branch-alias": {
                    "dev-master": "5.7.x-dev"
                }
            },
            "autoload": {
                "classmap": [
                    "src/"
                ]
            },
            "notification-url": "https://packagist.org/downloads/",
            "license": [
                "BSD-3-Clause"
            ],
            "authors": [
                {
                    "name": "Sebastian Bergmann",
                    "email": "sebastian@phpunit.de",
                    "role": "lead"
                }
            ],
            "description": "The PHP Unit Testing framework.",
            "homepage": "https://phpunit.de/",
            "keywords": [
                "phpunit",
                "testing",
                "xunit"
            ],
            "time": "2018-02-01T05:50:59+00:00"
        },
        {
            "name": "phpunit/phpunit-mock-objects",
            "version": "3.4.4",
            "source": {
                "type": "git",
                "url": "https://github.com/sebastianbergmann/phpunit-mock-objects.git",
                "reference": "a23b761686d50a560cc56233b9ecf49597cc9118"
            },
            "dist": {
                "type": "zip",
                "url": "https://api.github.com/repos/sebastianbergmann/phpunit-mock-objects/zipball/a23b761686d50a560cc56233b9ecf49597cc9118",
                "reference": "a23b761686d50a560cc56233b9ecf49597cc9118",
                "shasum": ""
            },
            "require": {
                "doctrine/instantiator": "^1.0.2",
                "php": "^5.6 || ^7.0",
                "phpunit/php-text-template": "^1.2",
                "sebastian/exporter": "^1.2 || ^2.0"
            },
            "conflict": {
                "phpunit/phpunit": "<5.4.0"
            },
            "require-dev": {
                "phpunit/phpunit": "^5.4"
            },
            "suggest": {
                "ext-soap": "*"
            },
            "type": "library",
            "extra": {
                "branch-alias": {
                    "dev-master": "3.2.x-dev"
                }
            },
            "autoload": {
                "classmap": [
                    "src/"
                ]
            },
            "notification-url": "https://packagist.org/downloads/",
            "license": [
                "BSD-3-Clause"
            ],
            "authors": [
                {
                    "name": "Sebastian Bergmann",
                    "email": "sb@sebastian-bergmann.de",
                    "role": "lead"
                }
            ],
            "description": "Mock Object library for PHPUnit",
            "homepage": "https://github.com/sebastianbergmann/phpunit-mock-objects/",
            "keywords": [
                "mock",
                "xunit"
            ],
            "abandoned": true,
            "time": "2017-06-30T09:13:00+00:00"
        },
        {
            "name": "roave/security-advisories",
            "version": "dev-master",
            "source": {
                "type": "git",
                "url": "https://github.com/Roave/SecurityAdvisories.git",
<<<<<<< HEAD
                "reference": "107aa9daab3521a0d28f868ff8dc75db546f7ee3"
            },
            "dist": {
                "type": "zip",
                "url": "https://api.github.com/repos/Roave/SecurityAdvisories/zipball/107aa9daab3521a0d28f868ff8dc75db546f7ee3",
                "reference": "107aa9daab3521a0d28f868ff8dc75db546f7ee3",
=======
                "reference": "ba5d234b3a1559321b816b64aafc2ce6728799ff"
            },
            "dist": {
                "type": "zip",
                "url": "https://api.github.com/repos/Roave/SecurityAdvisories/zipball/ba5d234b3a1559321b816b64aafc2ce6728799ff",
                "reference": "ba5d234b3a1559321b816b64aafc2ce6728799ff",
>>>>>>> 12effd19
                "shasum": ""
            },
            "conflict": {
                "3f/pygmentize": "<1.2",
                "adodb/adodb-php": "<5.20.12",
                "alterphp/easyadmin-extension-bundle": ">=1.2,<1.2.11|>=1.3,<1.3.1",
                "amphp/artax": "<1.0.6|>=2,<2.0.6",
                "amphp/http": "<1.0.1",
                "amphp/http-client": ">=4,<4.4",
                "api-platform/core": ">=2.2,<2.2.10|>=2.3,<2.3.6",
                "asymmetricrypt/asymmetricrypt": ">=0,<9.9.99",
                "aws/aws-sdk-php": ">=3,<3.2.1",
                "bagisto/bagisto": "<0.1.5",
                "barrelstrength/sprout-base-email": "<1.2.7",
                "barrelstrength/sprout-forms": "<3.9",
                "baserproject/basercms": ">=4,<=4.3.6",
                "bolt/bolt": "<3.7.1",
                "brightlocal/phpwhois": "<=4.2.5",
                "buddypress/buddypress": "<5.1.2",
                "bugsnag/bugsnag-laravel": ">=2,<2.0.2",
                "cakephp/cakephp": ">=1.3,<1.3.18|>=2,<2.4.99|>=2.5,<2.5.99|>=2.6,<2.6.12|>=2.7,<2.7.6|>=3,<3.5.18|>=3.6,<3.6.15|>=3.7,<3.7.7",
                "cart2quote/module-quotation": ">=4.1.6,<=4.4.5|>=5,<5.4.4",
                "cartalyst/sentry": "<=2.1.6",
                "centreon/centreon": "<18.10.8|>=19,<19.4.5",
                "cesnet/simplesamlphp-module-proxystatistics": "<3.1",
                "codeigniter/framework": "<=3.0.6",
                "composer/composer": "<=1-alpha.11",
                "contao-components/mediaelement": ">=2.14.2,<2.21.1",
                "contao/core": ">=2,<3.5.39",
                "contao/core-bundle": ">=4,<4.4.52|>=4.5,<4.9.6|= 4.10.0",
                "contao/listing-bundle": ">=4,<4.4.8",
                "datadog/dd-trace": ">=0.30,<0.30.2",
                "david-garcia/phpwhois": "<=4.3.1",
                "derhansen/sf_event_mgt": "<4.3.1|>=5,<5.1.1",
                "doctrine/annotations": ">=1,<1.2.7",
                "doctrine/cache": ">=1,<1.3.2|>=1.4,<1.4.2",
                "doctrine/common": ">=2,<2.4.3|>=2.5,<2.5.1",
                "doctrine/dbal": ">=2,<2.0.8|>=2.1,<2.1.2",
                "doctrine/doctrine-bundle": "<1.5.2",
                "doctrine/doctrine-module": "<=0.7.1",
                "doctrine/mongodb-odm": ">=1,<1.0.2",
                "doctrine/mongodb-odm-bundle": ">=2,<3.0.1",
                "doctrine/orm": ">=2,<2.4.8|>=2.5,<2.5.1",
                "dolibarr/dolibarr": "<11.0.4",
                "dompdf/dompdf": ">=0.6,<0.6.2",
                "drupal/core": ">=7,<7.73|>=8,<8.8.10|>=8.9,<8.9.6|>=9,<9.0.6",
                "drupal/drupal": ">=7,<7.73|>=8,<8.8.10|>=8.9,<8.9.6|>=9,<9.0.6",
                "endroid/qr-code-bundle": "<3.4.2",
                "enshrined/svg-sanitize": "<0.13.1",
                "erusev/parsedown": "<1.7.2",
                "ezsystems/demobundle": ">=5.4,<5.4.6.1",
                "ezsystems/ezdemo-ls-extension": ">=5.4,<5.4.2.1",
                "ezsystems/ezfind-ls": ">=5.3,<5.3.6.1|>=5.4,<5.4.11.1|>=2017.12,<2017.12.0.1",
                "ezsystems/ezplatform": ">=1.7,<1.7.9.1|>=1.13,<1.13.5.1|>=2.5,<2.5.4",
                "ezsystems/ezplatform-admin-ui": ">=1.3,<1.3.5|>=1.4,<1.4.6",
                "ezsystems/ezplatform-admin-ui-assets": ">=4,<4.2.1|>=5,<5.0.1|>=5.1,<5.1.1",
                "ezsystems/ezplatform-kernel": ">=1,<1.0.2.1",
                "ezsystems/ezplatform-user": ">=1,<1.0.1",
                "ezsystems/ezpublish-kernel": ">=5.3,<5.3.12.1|>=5.4,<5.4.14.2|>=6,<6.7.9.1|>=6.8,<6.13.6.3|>=7,<7.2.4.1|>=7.3,<7.3.2.1|>=7.5,<7.5.7.1",
                "ezsystems/ezpublish-legacy": ">=5.3,<5.3.12.6|>=5.4,<5.4.14.2|>=2011,<2017.12.7.3|>=2018.6,<2018.6.1.4|>=2018.9,<2018.9.1.3|>=2019.3,<2019.3.5.1",
                "ezsystems/platform-ui-assets-bundle": ">=4.2,<4.2.3",
                "ezsystems/repository-forms": ">=2.3,<2.3.2.1",
                "ezyang/htmlpurifier": "<4.1.1",
                "firebase/php-jwt": "<2",
                "fooman/tcpdf": "<6.2.22",
                "fossar/tcpdf-parser": "<6.2.22",
                "friendsofsymfony/oauth2-php": "<1.3",
                "friendsofsymfony/rest-bundle": ">=1.2,<1.2.2",
                "friendsofsymfony/user-bundle": ">=1.2,<1.3.5",
                "friendsoftypo3/mediace": ">=7.6.2,<7.6.5",
                "fuel/core": "<1.8.1",
                "getgrav/grav": "<1.7-beta.8",
                "gos/web-socket-bundle": "<1.10.4|>=2,<2.6.1|>=3,<3.3",
                "gree/jose": "<=2.2",
                "gregwar/rst": "<1.0.3",
                "guzzlehttp/guzzle": ">=4-rc.2,<4.2.4|>=5,<5.3.1|>=6,<6.2.1",
                "illuminate/auth": ">=4,<4.0.99|>=4.1,<=4.1.31|>=4.2,<=4.2.22|>=5,<=5.0.35|>=5.1,<=5.1.46|>=5.2,<=5.2.45|>=5.3,<=5.3.31|>=5.4,<=5.4.36|>=5.5,<5.5.10",
                "illuminate/cookie": ">=4,<=4.0.11|>=4.1,<=4.1.99999|>=4.2,<=4.2.99999|>=5,<=5.0.99999|>=5.1,<=5.1.99999|>=5.2,<=5.2.99999|>=5.3,<=5.3.99999|>=5.4,<=5.4.99999|>=5.5,<=5.5.49|>=5.6,<=5.6.99999|>=5.7,<=5.7.99999|>=5.8,<=5.8.99999|>=6,<6.18.31|>=7,<7.22.4",
                "illuminate/database": ">=4,<4.0.99|>=4.1,<4.1.29|>=5.5,<=5.5.44|>=6,<6.18.34|>=7,<7.23.2",
                "illuminate/encryption": ">=4,<=4.0.11|>=4.1,<=4.1.31|>=4.2,<=4.2.22|>=5,<=5.0.35|>=5.1,<=5.1.46|>=5.2,<=5.2.45|>=5.3,<=5.3.31|>=5.4,<=5.4.36|>=5.5,<5.5.40|>=5.6,<5.6.15",
                "illuminate/view": ">=7,<7.1.2",
                "ivankristianto/phpwhois": "<=4.3",
                "james-heinrich/getid3": "<1.9.9",
                "joomla/session": "<1.3.1",
                "jsmitty12/phpwhois": "<5.1",
                "kazist/phpwhois": "<=4.2.6",
                "kitodo/presentation": "<3.1.2",
                "kreait/firebase-php": ">=3.2,<3.8.1",
                "la-haute-societe/tcpdf": "<6.2.22",
                "laravel/framework": ">=4,<4.0.99|>=4.1,<=4.1.99999|>=4.2,<=4.2.99999|>=5,<=5.0.99999|>=5.1,<=5.1.99999|>=5.2,<=5.2.99999|>=5.3,<=5.3.99999|>=5.4,<=5.4.99999|>=5.5,<=5.5.49|>=5.6,<=5.6.99999|>=5.7,<=5.7.99999|>=5.8,<=5.8.99999|>=6,<6.18.34|>=7,<7.23.2",
                "laravel/socialite": ">=1,<1.0.99|>=2,<2.0.10",
                "league/commonmark": "<0.18.3",
                "librenms/librenms": "<1.53",
                "livewire/livewire": ">2.2.4,<2.2.6",
                "magento/community-edition": ">=2,<2.2.10|>=2.3,<2.3.3",
                "magento/magento1ce": "<1.9.4.3",
                "magento/magento1ee": ">=1,<1.14.4.3",
                "magento/product-community-edition": ">=2,<2.2.10|>=2.3,<2.3.2-p.2",
                "marcwillmann/turn": "<0.3.3",
                "mittwald/typo3_forum": "<1.2.1",
                "monolog/monolog": ">=1.8,<1.12",
                "namshi/jose": "<2.2",
                "nette/application": ">=2,<2.0.19|>=2.1,<2.1.13|>=2.2,<2.2.10|>=2.3,<2.3.14|>=2.4,<2.4.16|>=3,<3.0.6",
                "nette/nette": ">=2,<2.0.19|>=2.1,<2.1.13",
                "nystudio107/craft-seomatic": "<3.3",
                "nzo/url-encryptor-bundle": ">=4,<4.3.2|>=5,<5.0.1",
                "october/backend": ">=1.0.319,<1.0.467",
                "october/cms": ">=1.0.319,<1.0.466",
                "october/october": ">=1.0.319,<1.0.466",
                "october/rain": ">=1.0.319,<1.0.468",
                "onelogin/php-saml": "<2.10.4",
                "oneup/uploader-bundle": "<1.9.3|>=2,<2.1.5",
                "openid/php-openid": "<2.3",
                "openmage/magento-lts": "<19.4.6|>=20,<20.0.2",
                "oro/crm": ">=1.7,<1.7.4",
                "oro/platform": ">=1.7,<1.7.4",
                "padraic/humbug_get_contents": "<1.1.2",
                "pagarme/pagarme-php": ">=0,<3",
                "paragonie/random_compat": "<2",
                "paypal/merchant-sdk-php": "<3.12",
                "pear/archive_tar": "<1.4.4",
                "personnummer/personnummer": "<3.0.2",
                "phpfastcache/phpfastcache": ">=5,<5.0.13",
                "phpmailer/phpmailer": "<6.1.6",
                "phpmussel/phpmussel": ">=1,<1.6",
                "phpmyadmin/phpmyadmin": "<4.9.2",
                "phpoffice/phpexcel": "<1.8.2",
                "phpoffice/phpspreadsheet": "<1.8",
                "phpunit/phpunit": ">=4.8.19,<4.8.28|>=5.0.10,<5.6.3",
                "phpwhois/phpwhois": "<=4.2.5",
                "phpxmlrpc/extras": "<0.6.1",
                "pimcore/pimcore": "<6.3",
                "prestashop/autoupgrade": ">=4,<4.10.1",
                "prestashop/contactform": ">1.0.1,<4.3",
                "prestashop/gamification": "<2.3.2",
                "prestashop/ps_facetedsearch": "<3.4.1",
                "privatebin/privatebin": "<1.2.2|>=1.3,<1.3.2",
                "propel/propel": ">=2-alpha.1,<=2-alpha.7",
                "propel/propel1": ">=1,<=1.7.1",
                "pterodactyl/panel": "<0.7.19|>=1-rc.0,<=1-rc.6",
                "pusher/pusher-php-server": "<2.2.1",
                "rainlab/debugbar-plugin": "<3.1",
                "robrichards/xmlseclibs": "<3.0.4",
                "sabberworm/php-css-parser": ">=1,<1.0.1|>=2,<2.0.1|>=3,<3.0.1|>=4,<4.0.1|>=5,<5.0.9|>=5.1,<5.1.3|>=5.2,<5.2.1|>=6,<6.0.2|>=7,<7.0.4|>=8,<8.0.1|>=8.1,<8.1.1|>=8.2,<8.2.1|>=8.3,<8.3.1",
                "sabre/dav": ">=1.6,<1.6.99|>=1.7,<1.7.11|>=1.8,<1.8.9",
                "scheb/two-factor-bundle": ">=0,<3.26|>=4,<4.11",
                "sensiolabs/connect": "<4.2.3",
                "serluck/phpwhois": "<=4.2.6",
                "shopware/core": "<=6.3.1",
                "shopware/platform": "<=6.3.1",
                "shopware/shopware": "<5.3.7",
                "silverstripe/admin": ">=1.0.3,<1.0.4|>=1.1,<1.1.1",
                "silverstripe/assets": ">=1,<1.4.7|>=1.5,<1.5.2",
                "silverstripe/cms": "<4.3.6|>=4.4,<4.4.4",
                "silverstripe/comments": ">=1.3,<1.9.99|>=2,<2.9.99|>=3,<3.1.1",
                "silverstripe/forum": "<=0.6.1|>=0.7,<=0.7.3",
                "silverstripe/framework": "<4.4.7|>=4.5,<4.5.4",
                "silverstripe/graphql": ">=2,<2.0.5|>=3,<3.1.2|>=3.2,<3.2.4",
                "silverstripe/registry": ">=2.1,<2.1.2|>=2.2,<2.2.1",
                "silverstripe/restfulserver": ">=1,<1.0.9|>=2,<2.0.4",
                "silverstripe/subsites": ">=2,<2.1.1",
                "silverstripe/taxonomy": ">=1.3,<1.3.1|>=2,<2.0.1",
                "silverstripe/userforms": "<3",
                "simple-updates/phpwhois": "<=1",
                "simplesamlphp/saml2": "<1.10.6|>=2,<2.3.8|>=3,<3.1.4",
                "simplesamlphp/simplesamlphp": "<1.18.6",
                "simplesamlphp/simplesamlphp-module-infocard": "<1.0.1",
                "simplito/elliptic-php": "<1.0.6",
                "slim/slim": "<2.6",
                "smarty/smarty": "<3.1.33",
                "socalnick/scn-social-auth": "<1.15.2",
                "spoonity/tcpdf": "<6.2.22",
                "squizlabs/php_codesniffer": ">=1,<2.8.1|>=3,<3.0.1",
                "ssddanbrown/bookstack": "<0.29.2",
                "stormpath/sdk": ">=0,<9.9.99",
                "studio-42/elfinder": "<2.1.49",
                "sulu/sulu": "<1.6.34|>=2,<2.0.10|>=2.1,<2.1.1",
                "swiftmailer/swiftmailer": ">=4,<5.4.5",
                "sylius/admin-bundle": ">=1,<1.0.17|>=1.1,<1.1.9|>=1.2,<1.2.2",
                "sylius/grid": ">=1,<1.1.19|>=1.2,<1.2.18|>=1.3,<1.3.13|>=1.4,<1.4.5|>=1.5,<1.5.1",
                "sylius/grid-bundle": ">=1,<1.1.19|>=1.2,<1.2.18|>=1.3,<1.3.13|>=1.4,<1.4.5|>=1.5,<1.5.1",
                "sylius/resource-bundle": "<1.3.14|>=1.4,<1.4.7|>=1.5,<1.5.2|>=1.6,<1.6.4",
                "sylius/sylius": "<1.3.16|>=1.4,<1.4.12|>=1.5,<1.5.9|>=1.6,<1.6.5",
                "symbiote/silverstripe-multivaluefield": ">=3,<3.0.99",
                "symbiote/silverstripe-versionedfiles": "<=2.0.3",
                "symfony/cache": ">=3.1,<3.4.35|>=4,<4.2.12|>=4.3,<4.3.8",
                "symfony/dependency-injection": ">=2,<2.0.17|>=2.7,<2.7.51|>=2.8,<2.8.50|>=3,<3.4.26|>=4,<4.1.12|>=4.2,<4.2.7",
                "symfony/error-handler": ">=4.4,<4.4.4|>=5,<5.0.4",
                "symfony/form": ">=2.3,<2.3.35|>=2.4,<2.6.12|>=2.7,<2.7.50|>=2.8,<2.8.49|>=3,<3.4.20|>=4,<4.0.15|>=4.1,<4.1.9|>=4.2,<4.2.1",
                "symfony/framework-bundle": ">=2,<2.3.18|>=2.4,<2.4.8|>=2.5,<2.5.2|>=2.7,<2.7.51|>=2.8,<2.8.50|>=3,<3.4.26|>=4,<4.1.12|>=4.2,<4.2.7",
                "symfony/http-foundation": ">=2,<2.8.52|>=3,<3.4.35|>=4,<4.2.12|>=4.3,<4.3.8|>=4.4,<4.4.7|>=5,<5.0.7",
                "symfony/http-kernel": ">=2,<2.8.52|>=3,<3.4.35|>=4,<4.2.12|>=4.3,<4.4.13|>=5,<5.1.5",
                "symfony/intl": ">=2.7,<2.7.38|>=2.8,<2.8.31|>=3,<3.2.14|>=3.3,<3.3.13",
                "symfony/mime": ">=4.3,<4.3.8",
                "symfony/phpunit-bridge": ">=2.8,<2.8.50|>=3,<3.4.26|>=4,<4.1.12|>=4.2,<4.2.7",
                "symfony/polyfill": ">=1,<1.10",
                "symfony/polyfill-php55": ">=1,<1.10",
                "symfony/proxy-manager-bridge": ">=2.7,<2.7.51|>=2.8,<2.8.50|>=3,<3.4.26|>=4,<4.1.12|>=4.2,<4.2.7",
                "symfony/routing": ">=2,<2.0.19",
                "symfony/security": ">=2,<2.7.51|>=2.8,<2.8.50|>=3,<3.4.26|>=4,<4.1.12|>=4.2,<4.2.7|>=4.4,<4.4.7|>=5,<5.0.7",
                "symfony/security-bundle": ">=2,<2.7.48|>=2.8,<2.8.41|>=3,<3.3.17|>=3.4,<3.4.11|>=4,<4.0.11",
                "symfony/security-core": ">=2.4,<2.6.13|>=2.7,<2.7.9|>=2.7.30,<2.7.32|>=2.8,<2.8.37|>=3,<3.3.17|>=3.4,<3.4.7|>=4,<4.0.7",
                "symfony/security-csrf": ">=2.4,<2.7.48|>=2.8,<2.8.41|>=3,<3.3.17|>=3.4,<3.4.11|>=4,<4.0.11",
                "symfony/security-guard": ">=2.8,<2.8.41|>=3,<3.3.17|>=3.4,<3.4.11|>=4,<4.0.11",
                "symfony/security-http": ">=2.3,<2.3.41|>=2.4,<2.7.51|>=2.8,<2.8.50|>=3,<3.4.26|>=4,<4.2.12|>=4.3,<4.3.8|>=4.4,<4.4.7|>=5,<5.0.7",
                "symfony/serializer": ">=2,<2.0.11",
                "symfony/symfony": ">=2,<2.8.52|>=3,<3.4.35|>=4,<4.2.12|>=4.3,<4.4.13|>=5,<5.1.5",
                "symfony/translation": ">=2,<2.0.17",
                "symfony/validator": ">=2,<2.0.24|>=2.1,<2.1.12|>=2.2,<2.2.5|>=2.3,<2.3.3",
                "symfony/var-exporter": ">=4.2,<4.2.12|>=4.3,<4.3.8",
                "symfony/web-profiler-bundle": ">=2,<2.3.19|>=2.4,<2.4.9|>=2.5,<2.5.4",
                "symfony/yaml": ">=2,<2.0.22|>=2.1,<2.1.7",
                "t3g/svg-sanitizer": "<1.0.3",
                "tecnickcom/tcpdf": "<6.2.22",
                "thelia/backoffice-default-template": ">=2.1,<2.1.2",
                "thelia/thelia": ">=2.1-beta.1,<2.1.3",
                "theonedemon/phpwhois": "<=4.2.5",
                "titon/framework": ">=0,<9.9.99",
                "truckersmp/phpwhois": "<=4.3.1",
                "twig/twig": "<1.38|>=2,<2.7",
                "typo3/cms": ">=6.2,<6.2.30|>=7,<7.6.32|>=8,<8.7.30|>=9,<9.5.20|>=10,<10.4.6",
                "typo3/cms-core": ">=8,<8.7.30|>=9,<9.5.20|>=10,<10.4.6",
                "typo3/flow": ">=1,<1.0.4|>=1.1,<1.1.1|>=2,<2.0.1|>=2.3,<2.3.16|>=3,<3.0.10|>=3.1,<3.1.7|>=3.2,<3.2.7|>=3.3,<3.3.5",
                "typo3/neos": ">=1.1,<1.1.3|>=1.2,<1.2.13|>=2,<2.0.4",
                "typo3/phar-stream-wrapper": ">=1,<2.1.1|>=3,<3.1.1",
                "typo3fluid/fluid": ">=2,<2.0.5|>=2.1,<2.1.4|>=2.2,<2.2.1|>=2.3,<2.3.5|>=2.4,<2.4.1|>=2.5,<2.5.5|>=2.6,<2.6.1",
                "ua-parser/uap-php": "<3.8",
                "usmanhalalit/pixie": "<1.0.3|>=2,<2.0.2",
                "verot/class.upload.php": "<=1.0.3|>=2,<=2.0.4",
                "wallabag/tcpdf": "<6.2.22",
                "willdurand/js-translation-bundle": "<2.1.1",
                "yii2mod/yii2-cms": "<1.9.2",
                "yiisoft/yii": ">=1.1.14,<1.1.15",
                "yiisoft/yii2": "<2.0.38",
                "yiisoft/yii2-bootstrap": "<2.0.4",
                "yiisoft/yii2-dev": "<2.0.15",
                "yiisoft/yii2-elasticsearch": "<2.0.5",
                "yiisoft/yii2-gii": "<2.0.4",
                "yiisoft/yii2-jui": "<2.0.4",
                "yiisoft/yii2-redis": "<2.0.8",
                "yourls/yourls": "<1.7.4",
                "zendframework/zend-cache": ">=2.4,<2.4.8|>=2.5,<2.5.3",
                "zendframework/zend-captcha": ">=2,<2.4.9|>=2.5,<2.5.2",
                "zendframework/zend-crypt": ">=2,<2.4.9|>=2.5,<2.5.2",
                "zendframework/zend-db": ">=2,<2.0.99|>=2.1,<2.1.99|>=2.2,<2.2.10|>=2.3,<2.3.5",
                "zendframework/zend-developer-tools": ">=1.2.2,<1.2.3",
                "zendframework/zend-diactoros": ">=1,<1.8.4",
                "zendframework/zend-feed": ">=1,<2.10.3",
                "zendframework/zend-form": ">=2,<2.2.7|>=2.3,<2.3.1",
                "zendframework/zend-http": ">=1,<2.8.1",
                "zendframework/zend-json": ">=2.1,<2.1.6|>=2.2,<2.2.6",
                "zendframework/zend-ldap": ">=2,<2.0.99|>=2.1,<2.1.99|>=2.2,<2.2.8|>=2.3,<2.3.3",
                "zendframework/zend-mail": ">=2,<2.4.11|>=2.5,<2.7.2",
                "zendframework/zend-navigation": ">=2,<2.2.7|>=2.3,<2.3.1",
                "zendframework/zend-session": ">=2,<2.0.99|>=2.1,<2.1.99|>=2.2,<2.2.9|>=2.3,<2.3.4",
                "zendframework/zend-validator": ">=2.3,<2.3.6",
                "zendframework/zend-view": ">=2,<2.2.7|>=2.3,<2.3.1",
                "zendframework/zend-xmlrpc": ">=2.1,<2.1.6|>=2.2,<2.2.6",
                "zendframework/zendframework": "<2.5.1",
                "zendframework/zendframework1": "<1.12.20",
                "zendframework/zendopenid": ">=2,<2.0.2",
                "zendframework/zendxml": ">=1,<1.0.1",
                "zetacomponents/mail": "<1.8.2",
                "zf-commons/zfc-user": "<1.2.2",
                "zfcampus/zf-apigility-doctrine": ">=1,<1.0.3",
                "zfr/zfr-oauth2-server-module": "<0.1.2"
            },
            "type": "metapackage",
            "notification-url": "https://packagist.org/downloads/",
            "license": [
                "MIT"
            ],
            "authors": [
                {
                    "name": "Marco Pivetta",
                    "email": "ocramius@gmail.com",
                    "role": "maintainer"
                },
                {
                    "name": "Ilya Tribusean",
                    "email": "slash3b@gmail.com",
                    "role": "maintainer"
                }
            ],
            "description": "Prevents installation of composer packages with known security vulnerabilities: no API, simply require it",
            "funding": [
                {
                    "url": "https://github.com/Ocramius",
                    "type": "github"
                },
                {
                    "url": "https://tidelift.com/funding/github/packagist/roave/security-advisories",
                    "type": "tidelift"
                }
            ],
<<<<<<< HEAD
            "time": "2020-10-05T16:02:42+00:00"
=======
            "time": "2020-10-08T21:02:27+00:00"
>>>>>>> 12effd19
        },
        {
            "name": "sebastian/code-unit-reverse-lookup",
            "version": "1.0.1",
            "source": {
                "type": "git",
                "url": "https://github.com/sebastianbergmann/code-unit-reverse-lookup.git",
                "reference": "4419fcdb5eabb9caa61a27c7a1db532a6b55dd18"
            },
            "dist": {
                "type": "zip",
                "url": "https://api.github.com/repos/sebastianbergmann/code-unit-reverse-lookup/zipball/4419fcdb5eabb9caa61a27c7a1db532a6b55dd18",
                "reference": "4419fcdb5eabb9caa61a27c7a1db532a6b55dd18",
                "shasum": ""
            },
            "require": {
                "php": "^5.6 || ^7.0"
            },
            "require-dev": {
                "phpunit/phpunit": "^5.7 || ^6.0"
            },
            "type": "library",
            "extra": {
                "branch-alias": {
                    "dev-master": "1.0.x-dev"
                }
            },
            "autoload": {
                "classmap": [
                    "src/"
                ]
            },
            "notification-url": "https://packagist.org/downloads/",
            "license": [
                "BSD-3-Clause"
            ],
            "authors": [
                {
                    "name": "Sebastian Bergmann",
                    "email": "sebastian@phpunit.de"
                }
            ],
            "description": "Looks up which function or method a line of code belongs to",
            "homepage": "https://github.com/sebastianbergmann/code-unit-reverse-lookup/",
            "time": "2017-03-04T06:30:41+00:00"
        },
        {
            "name": "sebastian/comparator",
            "version": "1.2.4",
            "source": {
                "type": "git",
                "url": "https://github.com/sebastianbergmann/comparator.git",
                "reference": "2b7424b55f5047b47ac6e5ccb20b2aea4011d9be"
            },
            "dist": {
                "type": "zip",
                "url": "https://api.github.com/repos/sebastianbergmann/comparator/zipball/2b7424b55f5047b47ac6e5ccb20b2aea4011d9be",
                "reference": "2b7424b55f5047b47ac6e5ccb20b2aea4011d9be",
                "shasum": ""
            },
            "require": {
                "php": ">=5.3.3",
                "sebastian/diff": "~1.2",
                "sebastian/exporter": "~1.2 || ~2.0"
            },
            "require-dev": {
                "phpunit/phpunit": "~4.4"
            },
            "type": "library",
            "extra": {
                "branch-alias": {
                    "dev-master": "1.2.x-dev"
                }
            },
            "autoload": {
                "classmap": [
                    "src/"
                ]
            },
            "notification-url": "https://packagist.org/downloads/",
            "license": [
                "BSD-3-Clause"
            ],
            "authors": [
                {
                    "name": "Jeff Welch",
                    "email": "whatthejeff@gmail.com"
                },
                {
                    "name": "Volker Dusch",
                    "email": "github@wallbash.com"
                },
                {
                    "name": "Bernhard Schussek",
                    "email": "bschussek@2bepublished.at"
                },
                {
                    "name": "Sebastian Bergmann",
                    "email": "sebastian@phpunit.de"
                }
            ],
            "description": "Provides the functionality to compare PHP values for equality",
            "homepage": "http://www.github.com/sebastianbergmann/comparator",
            "keywords": [
                "comparator",
                "compare",
                "equality"
            ],
            "time": "2017-01-29T09:50:25+00:00"
        },
        {
            "name": "sebastian/diff",
            "version": "1.4.3",
            "source": {
                "type": "git",
                "url": "https://github.com/sebastianbergmann/diff.git",
                "reference": "7f066a26a962dbe58ddea9f72a4e82874a3975a4"
            },
            "dist": {
                "type": "zip",
                "url": "https://api.github.com/repos/sebastianbergmann/diff/zipball/7f066a26a962dbe58ddea9f72a4e82874a3975a4",
                "reference": "7f066a26a962dbe58ddea9f72a4e82874a3975a4",
                "shasum": ""
            },
            "require": {
                "php": "^5.3.3 || ^7.0"
            },
            "require-dev": {
                "phpunit/phpunit": "^4.8.35 || ^5.7 || ^6.0"
            },
            "type": "library",
            "extra": {
                "branch-alias": {
                    "dev-master": "1.4-dev"
                }
            },
            "autoload": {
                "classmap": [
                    "src/"
                ]
            },
            "notification-url": "https://packagist.org/downloads/",
            "license": [
                "BSD-3-Clause"
            ],
            "authors": [
                {
                    "name": "Kore Nordmann",
                    "email": "mail@kore-nordmann.de"
                },
                {
                    "name": "Sebastian Bergmann",
                    "email": "sebastian@phpunit.de"
                }
            ],
            "description": "Diff implementation",
            "homepage": "https://github.com/sebastianbergmann/diff",
            "keywords": [
                "diff"
            ],
            "time": "2017-05-22T07:24:03+00:00"
        },
        {
            "name": "sebastian/environment",
            "version": "2.0.0",
            "source": {
                "type": "git",
                "url": "https://github.com/sebastianbergmann/environment.git",
                "reference": "5795ffe5dc5b02460c3e34222fee8cbe245d8fac"
            },
            "dist": {
                "type": "zip",
                "url": "https://api.github.com/repos/sebastianbergmann/environment/zipball/5795ffe5dc5b02460c3e34222fee8cbe245d8fac",
                "reference": "5795ffe5dc5b02460c3e34222fee8cbe245d8fac",
                "shasum": ""
            },
            "require": {
                "php": "^5.6 || ^7.0"
            },
            "require-dev": {
                "phpunit/phpunit": "^5.0"
            },
            "type": "library",
            "extra": {
                "branch-alias": {
                    "dev-master": "2.0.x-dev"
                }
            },
            "autoload": {
                "classmap": [
                    "src/"
                ]
            },
            "notification-url": "https://packagist.org/downloads/",
            "license": [
                "BSD-3-Clause"
            ],
            "authors": [
                {
                    "name": "Sebastian Bergmann",
                    "email": "sebastian@phpunit.de"
                }
            ],
            "description": "Provides functionality to handle HHVM/PHP environments",
            "homepage": "http://www.github.com/sebastianbergmann/environment",
            "keywords": [
                "Xdebug",
                "environment",
                "hhvm"
            ],
            "time": "2016-11-26T07:53:53+00:00"
        },
        {
            "name": "sebastian/exporter",
            "version": "2.0.0",
            "source": {
                "type": "git",
                "url": "https://github.com/sebastianbergmann/exporter.git",
                "reference": "ce474bdd1a34744d7ac5d6aad3a46d48d9bac4c4"
            },
            "dist": {
                "type": "zip",
                "url": "https://api.github.com/repos/sebastianbergmann/exporter/zipball/ce474bdd1a34744d7ac5d6aad3a46d48d9bac4c4",
                "reference": "ce474bdd1a34744d7ac5d6aad3a46d48d9bac4c4",
                "shasum": ""
            },
            "require": {
                "php": ">=5.3.3",
                "sebastian/recursion-context": "~2.0"
            },
            "require-dev": {
                "ext-mbstring": "*",
                "phpunit/phpunit": "~4.4"
            },
            "type": "library",
            "extra": {
                "branch-alias": {
                    "dev-master": "2.0.x-dev"
                }
            },
            "autoload": {
                "classmap": [
                    "src/"
                ]
            },
            "notification-url": "https://packagist.org/downloads/",
            "license": [
                "BSD-3-Clause"
            ],
            "authors": [
                {
                    "name": "Jeff Welch",
                    "email": "whatthejeff@gmail.com"
                },
                {
                    "name": "Volker Dusch",
                    "email": "github@wallbash.com"
                },
                {
                    "name": "Bernhard Schussek",
                    "email": "bschussek@2bepublished.at"
                },
                {
                    "name": "Sebastian Bergmann",
                    "email": "sebastian@phpunit.de"
                },
                {
                    "name": "Adam Harvey",
                    "email": "aharvey@php.net"
                }
            ],
            "description": "Provides the functionality to export PHP variables for visualization",
            "homepage": "http://www.github.com/sebastianbergmann/exporter",
            "keywords": [
                "export",
                "exporter"
            ],
            "time": "2016-11-19T08:54:04+00:00"
        },
        {
            "name": "sebastian/global-state",
            "version": "1.1.1",
            "source": {
                "type": "git",
                "url": "https://github.com/sebastianbergmann/global-state.git",
                "reference": "bc37d50fea7d017d3d340f230811c9f1d7280af4"
            },
            "dist": {
                "type": "zip",
                "url": "https://api.github.com/repos/sebastianbergmann/global-state/zipball/bc37d50fea7d017d3d340f230811c9f1d7280af4",
                "reference": "bc37d50fea7d017d3d340f230811c9f1d7280af4",
                "shasum": ""
            },
            "require": {
                "php": ">=5.3.3"
            },
            "require-dev": {
                "phpunit/phpunit": "~4.2"
            },
            "suggest": {
                "ext-uopz": "*"
            },
            "type": "library",
            "extra": {
                "branch-alias": {
                    "dev-master": "1.0-dev"
                }
            },
            "autoload": {
                "classmap": [
                    "src/"
                ]
            },
            "notification-url": "https://packagist.org/downloads/",
            "license": [
                "BSD-3-Clause"
            ],
            "authors": [
                {
                    "name": "Sebastian Bergmann",
                    "email": "sebastian@phpunit.de"
                }
            ],
            "description": "Snapshotting of global state",
            "homepage": "http://www.github.com/sebastianbergmann/global-state",
            "keywords": [
                "global state"
            ],
            "time": "2015-10-12T03:26:01+00:00"
        },
        {
            "name": "sebastian/object-enumerator",
            "version": "2.0.1",
            "source": {
                "type": "git",
                "url": "https://github.com/sebastianbergmann/object-enumerator.git",
                "reference": "1311872ac850040a79c3c058bea3e22d0f09cbb7"
            },
            "dist": {
                "type": "zip",
                "url": "https://api.github.com/repos/sebastianbergmann/object-enumerator/zipball/1311872ac850040a79c3c058bea3e22d0f09cbb7",
                "reference": "1311872ac850040a79c3c058bea3e22d0f09cbb7",
                "shasum": ""
            },
            "require": {
                "php": ">=5.6",
                "sebastian/recursion-context": "~2.0"
            },
            "require-dev": {
                "phpunit/phpunit": "~5"
            },
            "type": "library",
            "extra": {
                "branch-alias": {
                    "dev-master": "2.0.x-dev"
                }
            },
            "autoload": {
                "classmap": [
                    "src/"
                ]
            },
            "notification-url": "https://packagist.org/downloads/",
            "license": [
                "BSD-3-Clause"
            ],
            "authors": [
                {
                    "name": "Sebastian Bergmann",
                    "email": "sebastian@phpunit.de"
                }
            ],
            "description": "Traverses array structures and object graphs to enumerate all referenced objects",
            "homepage": "https://github.com/sebastianbergmann/object-enumerator/",
            "time": "2017-02-18T15:18:39+00:00"
        },
        {
            "name": "sebastian/recursion-context",
            "version": "2.0.0",
            "source": {
                "type": "git",
                "url": "https://github.com/sebastianbergmann/recursion-context.git",
                "reference": "2c3ba150cbec723aa057506e73a8d33bdb286c9a"
            },
            "dist": {
                "type": "zip",
                "url": "https://api.github.com/repos/sebastianbergmann/recursion-context/zipball/2c3ba150cbec723aa057506e73a8d33bdb286c9a",
                "reference": "2c3ba150cbec723aa057506e73a8d33bdb286c9a",
                "shasum": ""
            },
            "require": {
                "php": ">=5.3.3"
            },
            "require-dev": {
                "phpunit/phpunit": "~4.4"
            },
            "type": "library",
            "extra": {
                "branch-alias": {
                    "dev-master": "2.0.x-dev"
                }
            },
            "autoload": {
                "classmap": [
                    "src/"
                ]
            },
            "notification-url": "https://packagist.org/downloads/",
            "license": [
                "BSD-3-Clause"
            ],
            "authors": [
                {
                    "name": "Jeff Welch",
                    "email": "whatthejeff@gmail.com"
                },
                {
                    "name": "Sebastian Bergmann",
                    "email": "sebastian@phpunit.de"
                },
                {
                    "name": "Adam Harvey",
                    "email": "aharvey@php.net"
                }
            ],
            "description": "Provides functionality to recursively process PHP variables",
            "homepage": "http://www.github.com/sebastianbergmann/recursion-context",
            "time": "2016-11-19T07:33:16+00:00"
        },
        {
            "name": "sebastian/resource-operations",
            "version": "1.0.0",
            "source": {
                "type": "git",
                "url": "https://github.com/sebastianbergmann/resource-operations.git",
                "reference": "ce990bb21759f94aeafd30209e8cfcdfa8bc3f52"
            },
            "dist": {
                "type": "zip",
                "url": "https://api.github.com/repos/sebastianbergmann/resource-operations/zipball/ce990bb21759f94aeafd30209e8cfcdfa8bc3f52",
                "reference": "ce990bb21759f94aeafd30209e8cfcdfa8bc3f52",
                "shasum": ""
            },
            "require": {
                "php": ">=5.6.0"
            },
            "type": "library",
            "extra": {
                "branch-alias": {
                    "dev-master": "1.0.x-dev"
                }
            },
            "autoload": {
                "classmap": [
                    "src/"
                ]
            },
            "notification-url": "https://packagist.org/downloads/",
            "license": [
                "BSD-3-Clause"
            ],
            "authors": [
                {
                    "name": "Sebastian Bergmann",
                    "email": "sebastian@phpunit.de"
                }
            ],
            "description": "Provides a list of PHP built-in functions that operate on resources",
            "homepage": "https://www.github.com/sebastianbergmann/resource-operations",
            "time": "2015-07-28T20:34:47+00:00"
        },
        {
            "name": "sebastian/version",
            "version": "2.0.1",
            "source": {
                "type": "git",
                "url": "https://github.com/sebastianbergmann/version.git",
                "reference": "99732be0ddb3361e16ad77b68ba41efc8e979019"
            },
            "dist": {
                "type": "zip",
                "url": "https://api.github.com/repos/sebastianbergmann/version/zipball/99732be0ddb3361e16ad77b68ba41efc8e979019",
                "reference": "99732be0ddb3361e16ad77b68ba41efc8e979019",
                "shasum": ""
            },
            "require": {
                "php": ">=5.6"
            },
            "type": "library",
            "extra": {
                "branch-alias": {
                    "dev-master": "2.0.x-dev"
                }
            },
            "autoload": {
                "classmap": [
                    "src/"
                ]
            },
            "notification-url": "https://packagist.org/downloads/",
            "license": [
                "BSD-3-Clause"
            ],
            "authors": [
                {
                    "name": "Sebastian Bergmann",
                    "email": "sebastian@phpunit.de",
                    "role": "lead"
                }
            ],
            "description": "Library that helps with managing the version number of Git-hosted PHP projects",
            "homepage": "https://github.com/sebastianbergmann/version",
            "time": "2016-10-03T07:35:21+00:00"
        },
        {
            "name": "sirbrillig/phpcs-variable-analysis",
            "version": "v2.9.0",
            "source": {
                "type": "git",
                "url": "https://github.com/sirbrillig/phpcs-variable-analysis.git",
                "reference": "ff54d4ec7f2bd152d526fdabfeff639aa9b8be01"
            },
            "dist": {
                "type": "zip",
                "url": "https://api.github.com/repos/sirbrillig/phpcs-variable-analysis/zipball/ff54d4ec7f2bd152d526fdabfeff639aa9b8be01",
                "reference": "ff54d4ec7f2bd152d526fdabfeff639aa9b8be01",
                "shasum": ""
            },
            "require": {
                "php": ">=5.4.0",
                "squizlabs/php_codesniffer": "^3.1"
            },
            "require-dev": {
                "dealerdirect/phpcodesniffer-composer-installer": "^0.4.4 || ^0.5 || ^0.6",
                "limedeck/phpunit-detailed-printer": "^3.1 || ^4.0 || ^5.0",
                "phpstan/phpstan": "^0.11.8",
                "phpunit/phpunit": "^5.0 || ^6.5 || ^7.0 || ^8.0",
                "sirbrillig/phpcs-import-detection": "^1.1"
            },
            "type": "phpcodesniffer-standard",
            "autoload": {
                "psr-4": {
                    "VariableAnalysis\\": "VariableAnalysis/"
                }
            },
            "notification-url": "https://packagist.org/downloads/",
            "license": [
                "BSD-2-Clause"
            ],
            "authors": [
                {
                    "name": "Sam Graham",
                    "email": "php-codesniffer-variableanalysis@illusori.co.uk"
                },
                {
                    "name": "Payton Swick",
                    "email": "payton@foolord.com"
                }
            ],
            "description": "A PHPCS sniff to detect problems with variables.",
            "time": "2020-10-07T23:32:29+00:00"
        },
        {
            "name": "squizlabs/php_codesniffer",
            "version": "3.5.6",
            "source": {
                "type": "git",
                "url": "https://github.com/squizlabs/PHP_CodeSniffer.git",
                "reference": "e97627871a7eab2f70e59166072a6b767d5834e0"
            },
            "dist": {
                "type": "zip",
                "url": "https://api.github.com/repos/squizlabs/PHP_CodeSniffer/zipball/e97627871a7eab2f70e59166072a6b767d5834e0",
                "reference": "e97627871a7eab2f70e59166072a6b767d5834e0",
                "shasum": ""
            },
            "require": {
                "ext-simplexml": "*",
                "ext-tokenizer": "*",
                "ext-xmlwriter": "*",
                "php": ">=5.4.0"
            },
            "require-dev": {
                "phpunit/phpunit": "^4.0 || ^5.0 || ^6.0 || ^7.0"
            },
            "bin": [
                "bin/phpcs",
                "bin/phpcbf"
            ],
            "type": "library",
            "extra": {
                "branch-alias": {
                    "dev-master": "3.x-dev"
                }
            },
            "notification-url": "https://packagist.org/downloads/",
            "license": [
                "BSD-3-Clause"
            ],
            "authors": [
                {
                    "name": "Greg Sherwood",
                    "role": "lead"
                }
            ],
            "description": "PHP_CodeSniffer tokenizes PHP, JavaScript and CSS files and detects violations of a defined set of coding standards.",
            "homepage": "https://github.com/squizlabs/PHP_CodeSniffer",
            "keywords": [
                "phpcs",
                "standards"
            ],
            "time": "2020-08-10T04:50:15+00:00"
        },
        {
            "name": "symfony/polyfill-ctype",
            "version": "v1.18.1",
            "source": {
                "type": "git",
                "url": "https://github.com/symfony/polyfill-ctype.git",
                "reference": "1c302646f6efc070cd46856e600e5e0684d6b454"
            },
            "dist": {
                "type": "zip",
                "url": "https://api.github.com/repos/symfony/polyfill-ctype/zipball/1c302646f6efc070cd46856e600e5e0684d6b454",
                "reference": "1c302646f6efc070cd46856e600e5e0684d6b454",
                "shasum": ""
            },
            "require": {
                "php": ">=5.3.3"
            },
            "suggest": {
                "ext-ctype": "For best performance"
            },
            "type": "library",
            "extra": {
                "branch-alias": {
                    "dev-master": "1.18-dev"
                },
                "thanks": {
                    "name": "symfony/polyfill",
                    "url": "https://github.com/symfony/polyfill"
                }
            },
            "autoload": {
                "psr-4": {
                    "Symfony\\Polyfill\\Ctype\\": ""
                },
                "files": [
                    "bootstrap.php"
                ]
            },
            "notification-url": "https://packagist.org/downloads/",
            "license": [
                "MIT"
            ],
            "authors": [
                {
                    "name": "Gert de Pagter",
                    "email": "BackEndTea@gmail.com"
                },
                {
                    "name": "Symfony Community",
                    "homepage": "https://symfony.com/contributors"
                }
            ],
            "description": "Symfony polyfill for ctype functions",
            "homepage": "https://symfony.com",
            "keywords": [
                "compatibility",
                "ctype",
                "polyfill",
                "portable"
            ],
            "funding": [
                {
                    "url": "https://symfony.com/sponsor",
                    "type": "custom"
                },
                {
                    "url": "https://github.com/fabpot",
                    "type": "github"
                },
                {
                    "url": "https://tidelift.com/funding/github/packagist/symfony/symfony",
                    "type": "tidelift"
                }
            ],
            "time": "2020-07-14T12:35:20+00:00"
        },
        {
            "name": "symfony/yaml",
            "version": "v3.4.45",
            "source": {
                "type": "git",
                "url": "https://github.com/symfony/yaml.git",
                "reference": "ec3c2ac4d881a4684c1f0317d2107f1a4152bad9"
            },
            "dist": {
                "type": "zip",
                "url": "https://api.github.com/repos/symfony/yaml/zipball/ec3c2ac4d881a4684c1f0317d2107f1a4152bad9",
                "reference": "ec3c2ac4d881a4684c1f0317d2107f1a4152bad9",
                "shasum": ""
            },
            "require": {
                "php": "^5.5.9|>=7.0.8",
                "symfony/polyfill-ctype": "~1.8"
            },
            "conflict": {
                "symfony/console": "<3.4"
            },
            "require-dev": {
                "symfony/console": "~3.4|~4.0"
            },
            "suggest": {
                "symfony/console": "For validating YAML files using the lint command"
            },
            "type": "library",
            "extra": {
                "branch-alias": {
                    "dev-master": "3.4-dev"
                }
            },
            "autoload": {
                "psr-4": {
                    "Symfony\\Component\\Yaml\\": ""
                },
                "exclude-from-classmap": [
                    "/Tests/"
                ]
            },
            "notification-url": "https://packagist.org/downloads/",
            "license": [
                "MIT"
            ],
            "authors": [
                {
                    "name": "Fabien Potencier",
                    "email": "fabien@symfony.com"
                },
                {
                    "name": "Symfony Community",
                    "homepage": "https://symfony.com/contributors"
                }
            ],
            "description": "Symfony Yaml Component",
            "homepage": "https://symfony.com",
            "funding": [
                {
                    "url": "https://symfony.com/sponsor",
                    "type": "custom"
                },
                {
                    "url": "https://github.com/fabpot",
                    "type": "github"
                },
                {
                    "url": "https://tidelift.com/funding/github/packagist/symfony/symfony",
                    "type": "tidelift"
                }
            ],
            "time": "2020-09-18T15:58:55+00:00"
        },
        {
            "name": "webmozart/assert",
            "version": "1.9.1",
            "source": {
                "type": "git",
                "url": "https://github.com/webmozart/assert.git",
                "reference": "bafc69caeb4d49c39fd0779086c03a3738cbb389"
            },
            "dist": {
                "type": "zip",
                "url": "https://api.github.com/repos/webmozart/assert/zipball/bafc69caeb4d49c39fd0779086c03a3738cbb389",
                "reference": "bafc69caeb4d49c39fd0779086c03a3738cbb389",
                "shasum": ""
            },
            "require": {
                "php": "^5.3.3 || ^7.0 || ^8.0",
                "symfony/polyfill-ctype": "^1.8"
            },
            "conflict": {
                "phpstan/phpstan": "<0.12.20",
                "vimeo/psalm": "<3.9.1"
            },
            "require-dev": {
                "phpunit/phpunit": "^4.8.36 || ^7.5.13"
            },
            "type": "library",
            "autoload": {
                "psr-4": {
                    "Webmozart\\Assert\\": "src/"
                }
            },
            "notification-url": "https://packagist.org/downloads/",
            "license": [
                "MIT"
            ],
            "authors": [
                {
                    "name": "Bernhard Schussek",
                    "email": "bschussek@gmail.com"
                }
            ],
            "description": "Assertions to validate method input/output with nice error messages.",
            "keywords": [
                "assert",
                "check",
                "validate"
            ],
            "time": "2020-07-08T17:02:28+00:00"
        },
        {
            "name": "wp-coding-standards/wpcs",
            "version": "2.3.0",
            "source": {
                "type": "git",
                "url": "https://github.com/WordPress/WordPress-Coding-Standards.git",
                "reference": "7da1894633f168fe244afc6de00d141f27517b62"
            },
            "dist": {
                "type": "zip",
                "url": "https://api.github.com/repos/WordPress/WordPress-Coding-Standards/zipball/7da1894633f168fe244afc6de00d141f27517b62",
                "reference": "7da1894633f168fe244afc6de00d141f27517b62",
                "shasum": ""
            },
            "require": {
                "php": ">=5.4",
                "squizlabs/php_codesniffer": "^3.3.1"
            },
            "require-dev": {
                "dealerdirect/phpcodesniffer-composer-installer": "^0.5 || ^0.6",
                "phpcompatibility/php-compatibility": "^9.0",
                "phpcsstandards/phpcsdevtools": "^1.0",
                "phpunit/phpunit": "^4.0 || ^5.0 || ^6.0 || ^7.0"
            },
            "suggest": {
                "dealerdirect/phpcodesniffer-composer-installer": "^0.6 || This Composer plugin will sort out the PHPCS 'installed_paths' automatically."
            },
            "type": "phpcodesniffer-standard",
            "notification-url": "https://packagist.org/downloads/",
            "license": [
                "MIT"
            ],
            "authors": [
                {
                    "name": "Contributors",
                    "homepage": "https://github.com/WordPress/WordPress-Coding-Standards/graphs/contributors"
                }
            ],
            "description": "PHP_CodeSniffer rules (sniffs) to enforce WordPress coding conventions",
            "keywords": [
                "phpcs",
                "standards",
                "wordpress"
            ],
            "time": "2020-05-13T23:57:56+00:00"
        }
    ],
    "aliases": [],
    "minimum-stability": "dev",
    "stability-flags": {
        "roave/security-advisories": 20
    },
    "prefer-stable": true,
    "prefer-lowest": false,
    "platform": {
        "php": "^5.6 || ^7.0",
        "ext-dom": "*",
        "ext-json": "*",
        "ext-libxml": "*",
        "ext-mbstring": "*"
    },
    "platform-dev": [],
    "platform-overrides": {
        "php": "5.6"
    },
    "plugin-api-version": "1.1.0"
}<|MERGE_RESOLUTION|>--- conflicted
+++ resolved
@@ -1450,21 +1450,12 @@
             "source": {
                 "type": "git",
                 "url": "https://github.com/Roave/SecurityAdvisories.git",
-<<<<<<< HEAD
-                "reference": "107aa9daab3521a0d28f868ff8dc75db546f7ee3"
-            },
-            "dist": {
-                "type": "zip",
-                "url": "https://api.github.com/repos/Roave/SecurityAdvisories/zipball/107aa9daab3521a0d28f868ff8dc75db546f7ee3",
-                "reference": "107aa9daab3521a0d28f868ff8dc75db546f7ee3",
-=======
                 "reference": "ba5d234b3a1559321b816b64aafc2ce6728799ff"
             },
             "dist": {
                 "type": "zip",
                 "url": "https://api.github.com/repos/Roave/SecurityAdvisories/zipball/ba5d234b3a1559321b816b64aafc2ce6728799ff",
                 "reference": "ba5d234b3a1559321b816b64aafc2ce6728799ff",
->>>>>>> 12effd19
                 "shasum": ""
             },
             "conflict": {
@@ -1760,11 +1751,7 @@
                     "type": "tidelift"
                 }
             ],
-<<<<<<< HEAD
-            "time": "2020-10-05T16:02:42+00:00"
-=======
             "time": "2020-10-08T21:02:27+00:00"
->>>>>>> 12effd19
         },
         {
             "name": "sebastian/code-unit-reverse-lookup",
