--- conflicted
+++ resolved
@@ -21,12 +21,8 @@
   },
   "dependencies": {
     "@wordpress/api-fetch": "^3.11.0",
-<<<<<<< HEAD
-    "@wordpress/components": "^9.2.3",
+    "@wordpress/components": "^9.2.5",
     "@wordpress/element": "^2.11.0",
-=======
-    "@wordpress/components": "^9.2.5",
->>>>>>> 23d11885
     "@wordpress/i18n": "^3.9.0",
     "colorthief": "^2.3.0",
     "draft-js": "^0.11.4",
