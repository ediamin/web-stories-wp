{
  "name": "amp-wp",
  "title": "AMP for WordPress",
  "description": "WordPress plugin for adding AMP support.",
  "author": "WordPress.com VIP, XWP, Google, and contributors",
  "license": "GPL-2.0-or-later",
  "keywords": [
    "wordpress",
    "wordpress-plugin",
    "amp",
    "amphtml"
  ],
  "homepage": "https://github.com/ampproject/amp-wp",
  "repository": {
    "type": "git",
    "url": "https://github.com/ampproject/amp-wp.git"
  },
  "bugs": {
    "url": "https://github.com/ampproject/amp-wp/issues"
  },
  "private": true,
  "dependencies": {
    "@wordpress/block-editor": "1.0.0",
    "@wordpress/blocks": "6.1.0",
    "@wordpress/components": "7.1.0",
    "@wordpress/compose": "3.1.0",
    "@wordpress/data": "4.3.0",
    "@wordpress/dom-ready": "2.1.0",
    "@wordpress/edit-post": "3.2.0",
    "@wordpress/editor": "9.1.0",
    "@wordpress/element": "2.2.0",
    "@wordpress/hooks": "2.1.0",
    "@wordpress/i18n": "3.2.0",
    "@wordpress/plugins": "2.1.0",
    "@wordpress/wordcount": "2.1.0",
    "classnames": "2.2.6"
  },
  "devDependencies": {
    "@babel/cli": "7.2.3",
    "@babel/core": "7.4.0",
    "@babel/plugin-proposal-object-rest-spread": "7.4.0",
    "@babel/plugin-transform-react-jsx": "7.3.0",
<<<<<<< HEAD
    "@babel/preset-env": "7.3.4",
    "@wordpress/babel-preset-default": "4.0.0",
    "@wordpress/eslint-plugin": "2.0.0",
    "@wordpress/scripts": "3.0.0",
=======
    "@wordpress/babel-preset-default": "4.1.0",
    "@wordpress/eslint-plugin": "2.1.0",
>>>>>>> e35c7636
    "babel-eslint": "10.0.1",
    "babel-loader": "8.0.5",
    "babel-plugin-inline-react-svg": "^1.0.1",
    "cross-env": "5.2.0",
    "css-loader": "^2.1.1",
    "eslint": "5.15.3",
    "eslint-plugin-react": "7.12.4",
    "grunt": "1.0.3",
    "grunt-contrib-clean": "2.0.0",
    "grunt-contrib-copy": "1.0.0",
    "grunt-shell": "3.0.1",
    "grunt-wp-deploy": "2.0.0",
    "lodash": "4.17.11",
    "mini-css-extract-plugin": "^0.5.0",
    "npm-run-all": "4.1.5",
<<<<<<< HEAD
    "source-map-loader": "^0.2.4",
    "svg-inline-loader": "^0.8.0",
=======
    "svg-inline-loader": "0.8.0",
>>>>>>> e35c7636
    "timeago.js": "3.0.2",
    "uuid": "3.3.2",
    "webpack": "4.29.6",
    "webpack-cli": "3.3.0"
  },
  "scripts": {
    "build": "npm-run-all build:*",
    "build:js": "wp-scripts build",
    "build:prepare": "grunt build",
    "build:zip": "grunt create-build-zip",
    "check-engines": "wp-scripts check-engines",
    "check-licenses": "wp-scripts check-licenses --production",
    "deploy": "grunt deploy",
    "dev": "wp-scripts start",
    "lint": "npm-run-all --parallel lint:*",
    "lint:css": "wp-scripts lint-style 'assets/**/*.css'",
    "lint:css:fix": "wp-scripts lint-style 'assets/**/*.css' -- --fix",
    "lint:pkg-json": "wp-scripts lint-pkg-json . --ignorePath .gitignore",
    "lint:js": "wp-scripts lint-js .",
    "lint:js:fix": "wp-scripts lint-js . -- --fix",
    "lint:php": "vendor/bin/phpcs",
    "start": "wp-scripts start",
    "test": "npm-run-all --parallel test:*",
    "test:php": "phpunit",
    "test:e2e": "wp-scripts test-e2e",
    "test:js": "wp-scripts test-unit-js",
    "test:js:help": "wp-scripts test-unit-js --help",
    "test:js:watch": "wp-scripts test-unit-js --watch"
  },
<<<<<<< HEAD
  "npmPackageJsonLintConfig": {
    "extends": "@wordpress/npm-package-json-lint-config",
    "rules": {
      "require-version": "off"
    }
=======
  "dependencies": {
    "@wordpress/blocks": "6.2.0",
    "@wordpress/components": "7.2.0",
    "@wordpress/compose": "3.2.0",
    "@wordpress/data": "4.4.0",
    "@wordpress/dom-ready": "2.2.0",
    "@wordpress/edit-post": "3.3.0",
    "@wordpress/editor": "9.2.0",
    "@wordpress/element": "2.3.0",
    "@wordpress/hooks": "2.2.0",
    "@wordpress/i18n": "3.3.0",
    "@wordpress/plugins": "2.2.0",
    "@wordpress/wordcount": "2.2.0",
    "classnames": "2.2.6"
>>>>>>> e35c7636
  }
}<|MERGE_RESOLUTION|>--- conflicted
+++ resolved
@@ -20,19 +20,18 @@
   },
   "private": true,
   "dependencies": {
-    "@wordpress/block-editor": "1.0.0",
-    "@wordpress/blocks": "6.1.0",
-    "@wordpress/components": "7.1.0",
-    "@wordpress/compose": "3.1.0",
-    "@wordpress/data": "4.3.0",
-    "@wordpress/dom-ready": "2.1.0",
-    "@wordpress/edit-post": "3.2.0",
-    "@wordpress/editor": "9.1.0",
-    "@wordpress/element": "2.2.0",
-    "@wordpress/hooks": "2.1.0",
-    "@wordpress/i18n": "3.2.0",
-    "@wordpress/plugins": "2.1.0",
-    "@wordpress/wordcount": "2.1.0",
+    "@wordpress/blocks": "6.2.0",
+    "@wordpress/components": "7.2.0",
+    "@wordpress/compose": "3.2.0",
+    "@wordpress/data": "4.4.0",
+    "@wordpress/dom-ready": "2.2.0",
+    "@wordpress/edit-post": "3.3.0",
+    "@wordpress/editor": "9.2.0",
+    "@wordpress/element": "2.3.0",
+    "@wordpress/hooks": "2.2.0",
+    "@wordpress/i18n": "3.3.0",
+    "@wordpress/plugins": "2.2.0",
+    "@wordpress/wordcount": "2.2.0",
     "classnames": "2.2.6"
   },
   "devDependencies": {
@@ -40,20 +39,14 @@
     "@babel/core": "7.4.0",
     "@babel/plugin-proposal-object-rest-spread": "7.4.0",
     "@babel/plugin-transform-react-jsx": "7.3.0",
-<<<<<<< HEAD
-    "@babel/preset-env": "7.3.4",
-    "@wordpress/babel-preset-default": "4.0.0",
-    "@wordpress/eslint-plugin": "2.0.0",
-    "@wordpress/scripts": "3.0.0",
-=======
     "@wordpress/babel-preset-default": "4.1.0",
     "@wordpress/eslint-plugin": "2.1.0",
->>>>>>> e35c7636
+    "@wordpress/scripts": "3.1.0",
     "babel-eslint": "10.0.1",
     "babel-loader": "8.0.5",
-    "babel-plugin-inline-react-svg": "^1.0.1",
+    "babel-plugin-inline-react-svg": "1.0.1",
     "cross-env": "5.2.0",
-    "css-loader": "^2.1.1",
+    "css-loader": "2.1.1",
     "eslint": "5.15.3",
     "eslint-plugin-react": "7.12.4",
     "grunt": "1.0.3",
@@ -62,14 +55,10 @@
     "grunt-shell": "3.0.1",
     "grunt-wp-deploy": "2.0.0",
     "lodash": "4.17.11",
-    "mini-css-extract-plugin": "^0.5.0",
+    "mini-css-extract-plugin": "0.5.0",
     "npm-run-all": "4.1.5",
-<<<<<<< HEAD
-    "source-map-loader": "^0.2.4",
-    "svg-inline-loader": "^0.8.0",
-=======
+    "source-map-loader": "0.2.4",
     "svg-inline-loader": "0.8.0",
->>>>>>> e35c7636
     "timeago.js": "3.0.2",
     "uuid": "3.3.2",
     "webpack": "4.29.6",
@@ -99,27 +88,10 @@
     "test:js:help": "wp-scripts test-unit-js --help",
     "test:js:watch": "wp-scripts test-unit-js --watch"
   },
-<<<<<<< HEAD
   "npmPackageJsonLintConfig": {
     "extends": "@wordpress/npm-package-json-lint-config",
     "rules": {
       "require-version": "off"
     }
-=======
-  "dependencies": {
-    "@wordpress/blocks": "6.2.0",
-    "@wordpress/components": "7.2.0",
-    "@wordpress/compose": "3.2.0",
-    "@wordpress/data": "4.4.0",
-    "@wordpress/dom-ready": "2.2.0",
-    "@wordpress/edit-post": "3.3.0",
-    "@wordpress/editor": "9.2.0",
-    "@wordpress/element": "2.3.0",
-    "@wordpress/hooks": "2.2.0",
-    "@wordpress/i18n": "3.3.0",
-    "@wordpress/plugins": "2.2.0",
-    "@wordpress/wordcount": "2.2.0",
-    "classnames": "2.2.6"
->>>>>>> e35c7636
   }
 }