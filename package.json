--- conflicted
+++ resolved
@@ -21,12 +21,8 @@
     "babel-loader": "8.0.5",
     "babel-plugin-inline-react-svg": "^1.0.1",
     "cross-env": "5.2.0",
-<<<<<<< HEAD
-    "eslint": "5.14.1",
-=======
     "eslint": "5.15.0",
     "eslint-config-wordpress": "2.0.0",
->>>>>>> cbdcda6e
     "eslint-plugin-react": "7.12.4",
     "grunt": "1.0.3",
     "grunt-contrib-clean": "2.0.0",
